// SPDX-FileCopyrightText: 2023 Melvin Keskin <melvo@olomono.de>
//
// SPDX-License-Identifier: LGPL-2.1-or-later

#include "QXmppDiscoveryManager.h"
#include "QXmppMixInfoItem.h"
#include "QXmppMixInvitation.h"
#include "QXmppMixIq.h"
#include "QXmppMixManager.h"
#include "QXmppMixParticipantItem.h"
#include "QXmppPubSubEvent.h"
#include "QXmppPubSubManager.h"

#include "TestClient.h"

struct Tester {
    Tester()
    {
        client.addNewExtension<QXmppDiscoveryManager>();
        client.addNewExtension<QXmppPubSubManager>();
        manager = client.addNewExtension<QXmppMixManager>();
    }

    Tester(const QString &jid)
        : Tester()
    {
        client.configuration().setJid(jid);
    }

    TestClient client;
    QXmppMixManager *manager;
};

class tst_QXmppMixManager : public QObject
{
    Q_OBJECT

private:
    Q_SLOT void testDiscoveryFeatures();
    Q_SLOT void testParticipantSupport();
    Q_SLOT void testMessageArchivingSupport();
    Q_SLOT void testService();
    Q_SLOT void testServices();
    Q_SLOT void testResetCachedData();
    Q_SLOT void testHandleDiscoInfo();
    Q_SLOT void testAddJidToNode();
    Q_SLOT void testRequestJids();
    Q_SLOT void testJoinChannelPrivate();
    Q_SLOT void testPrepareJoinIq();
    Q_SLOT void testHandlePubSubEvent();
    Q_SLOT void testOnRegistered();
    Q_SLOT void testOnUnregistered();
    Q_SLOT void testCreateChannel();
    Q_SLOT void testCreateChannelWithId();
    Q_SLOT void testRequestChannelJids();
    Q_SLOT void testRequestChannelNodes();
    Q_SLOT void testRequestChannelConfiguration();
    Q_SLOT void testUpdateChannelConfiguration();
    Q_SLOT void testRequestChannelInformation();
    Q_SLOT void testUpdateChannelInformation();
    Q_SLOT void testJoinChannel();
    Q_SLOT void testJoinChannelWithNickname();
    Q_SLOT void testJoinChannelWithNodes();
    Q_SLOT void testJoinChannelViaInvitation();
    Q_SLOT void testJoinChannelViaInvitationWithNickname();
    Q_SLOT void testJoinChannelViaInvitationWithNodes();
    Q_SLOT void testUpdateNickname();
    Q_SLOT void testUpdateSubscriptions();
    Q_SLOT void testRequestInvitation();
    Q_SLOT void testRequestAllowedJids();
    Q_SLOT void testAllowJid();
    Q_SLOT void testDisallowJid();
    Q_SLOT void testDisallowAllJids();
    Q_SLOT void testRequestBannedJids();
    Q_SLOT void testBanJid();
    Q_SLOT void testUnbanJid();
    Q_SLOT void testUnbanAllJids();
    Q_SLOT void testRequestParticipants();
    Q_SLOT void testLeaveChannel();
    Q_SLOT void testDeleteChannel();

    template<typename T>
    void testErrorFromChannel(QXmppTask<T> &task, TestClient &client);
    template<typename T>
    void testErrorFromChannel(QXmppTask<T> &task, TestClient &client, const QString &id);
    template<typename T>
    void testError(QXmppTask<T> &task, TestClient &client, const QString &id, const QString &from);
};

void tst_QXmppMixManager::testDiscoveryFeatures()
{
    QXmppMixManager manager;
    QCOMPARE(manager.discoveryFeatures(), QStringList { "urn:xmpp:mix:core:1" });
}

void tst_QXmppMixManager::testParticipantSupport()
{
    QXmppMixManager manager;
    QSignalSpy spy(&manager, &QXmppMixManager::participantSupportChanged);

    QCOMPARE(manager.participantSupport(), QXmppMixManager::Support::Unknown);
    manager.setParticipantSupport(QXmppMixManager::Support::Supported);
    QCOMPARE(manager.participantSupport(), QXmppMixManager::Support::Supported);
    QCOMPARE(spy.size(), 1);
}

void tst_QXmppMixManager::testMessageArchivingSupport()
{
    QXmppMixManager manager;
    QSignalSpy spy(&manager, &QXmppMixManager::messageArchivingSupportChanged);

    QCOMPARE(manager.messageArchivingSupport(), QXmppMixManager::Support::Unknown);
    manager.setMessageArchivingSupport(QXmppMixManager::Support::Supported);
    QCOMPARE(manager.messageArchivingSupport(), QXmppMixManager::Support::Supported);
    QCOMPARE(spy.size(), 1);
}

void tst_QXmppMixManager::testService()
{
    QXmppMixManager::Service service1;

    QVERIFY(service1.jid.isEmpty());
    QVERIFY(!service1.channelsSearchable);
    QVERIFY(!service1.channelCreationAllowed);

    service1.jid = u"mix.shakespeare.example"_s;
    service1.channelsSearchable = true;
    service1.channelCreationAllowed = false;

    QXmppMixManager::Service service2;
    service2.jid = u"mix.shakespeare.example"_s;
    service2.channelsSearchable = true;
    service2.channelCreationAllowed = false;

    QCOMPARE(service1, service2);

    QXmppMixManager::Service service3;
    service3.jid = u"mix.shakespeare.example"_s;
    service3.channelsSearchable = true;
    service3.channelCreationAllowed = true;

    QVERIFY(!(service1 == service3));
}

void tst_QXmppMixManager::testServices()
{
    QXmppMixManager manager;
    QSignalSpy spy(&manager, &QXmppMixManager::servicesChanged);

    QXmppMixManager::Service service;
    service.jid = u"mix.shakespeare.example"_s;

    QVERIFY(manager.services().isEmpty());

    manager.addService(service);
    QCOMPARE(manager.services().size(), 1);
    QCOMPARE(manager.services().at(0).jid, service.jid);
    manager.addService(service);
    QCOMPARE(spy.size(), 1);

    manager.removeService(u"mix1.shakespeare.example"_s);
    QCOMPARE(manager.services().size(), 1);
    QCOMPARE(spy.size(), 1);

    manager.removeService(service.jid);
    QVERIFY(manager.services().isEmpty());
    QCOMPARE(spy.size(), 2);

    manager.addService(service);
    service.channelsSearchable = true;
    manager.addService(service);
    QCOMPARE(manager.services().size(), 1);
    QCOMPARE(manager.services().at(0).jid, service.jid);
    QCOMPARE(manager.services().at(0).channelsSearchable, service.channelsSearchable);
    QCOMPARE(spy.size(), 4);

    service.jid = u"mix1.shakespeare.example"_s;
    manager.addService(service);
    manager.removeServices();
    QVERIFY(manager.services().isEmpty());
    QCOMPARE(spy.size(), 6);
}

void tst_QXmppMixManager::testResetCachedData()
{
    QXmppMixManager manager;

    QXmppMixManager::Service service;
    service.jid = u"mix.shakespeare.example"_s;

    manager.setParticipantSupport(QXmppMixManager::Support::Supported);
    manager.setMessageArchivingSupport(QXmppMixManager::Support::Supported);
    manager.addService(service);

    manager.resetCachedData();

    QCOMPARE(manager.participantSupport(), QXmppMixManager::Support::Unknown);
    QCOMPARE(manager.messageArchivingSupport(), QXmppMixManager::Support::Unknown);
    QVERIFY(manager.services().isEmpty());
}

void tst_QXmppMixManager::testHandleDiscoInfo()
{
    auto [client, manager] = Tester(u"hag66@shakespeare.example"_s);

    QXmppDiscoveryIq userIq;
    userIq.setFeatures({ QStringLiteral("urn:xmpp:mix:pam:2"),
                         QStringLiteral("urn:xmpp:mix:pam:2#archive") });

    manager->handleDiscoInfo(userIq);

    QCOMPARE(manager->participantSupport(), QXmppMixManager::Support::Supported);
    QCOMPARE(manager->messageArchivingSupport(), QXmppMixManager::Support::Supported);

    userIq.setFeatures({});

    manager->handleDiscoInfo(userIq);

    QCOMPARE(manager->participantSupport(), QXmppMixManager::Support::Unsupported);
    QCOMPARE(manager->messageArchivingSupport(), QXmppMixManager::Support::Unsupported);

    QXmppDiscoveryIq::Identity identity;
    identity.setCategory(u"conference"_s);
    identity.setType(u"mix"_s);

<<<<<<< HEAD
    QXmppDiscoveryIq iq;
    iq.setFeatures({ u"urn:xmpp:mix:pam:2"_s,
                     u"urn:xmpp:mix:pam:2#archive"_s,
                     u"urn:xmpp:mix:core:1"_s,
                     u"urn:xmpp:mix:core:1#searchable"_s,
                     u"urn:xmpp:mix:core:1#create-channel"_s });
    iq.setIdentities({ identity });
=======
    QXmppDiscoveryIq serverIq;
    serverIq.setFrom(QStringLiteral("mix.shakespeare.example"));
    serverIq.setFeatures({ QStringLiteral("urn:xmpp:mix:core:1"),
                           QStringLiteral("urn:xmpp:mix:core:1#searchable"),
                           QStringLiteral("urn:xmpp:mix:core:1#create-channel") });
    serverIq.setIdentities({ identity });
>>>>>>> ce9b3c3b

    manager->handleDiscoInfo(serverIq);

<<<<<<< HEAD
    QCOMPARE(manager->participantSupport(), QXmppMixManager::Support::Supported);
    QCOMPARE(manager->messageArchivingSupport(), QXmppMixManager::Support::Supported);
    QCOMPARE(manager->services().at(0).jid, u"shakespeare.example"_s);
=======
    QCOMPARE(manager->services().at(0).jid, QStringLiteral("mix.shakespeare.example"));
>>>>>>> ce9b3c3b
    QVERIFY(manager->services().at(0).channelsSearchable);
    QVERIFY(manager->services().at(0).channelCreationAllowed);

    serverIq.setFeatures({});
    serverIq.setIdentities({});

    manager->handleDiscoInfo(serverIq);

    QVERIFY(manager->services().isEmpty());
}

void tst_QXmppMixManager::testAddJidToNode()
{
    auto tester = Tester();
    auto &client = tester.client;
    auto manager = tester.manager;

    auto call = [&client, manager]() {
        return manager->addJidToNode(u"coven@mix.shakespeare.example"_s, u"urn:xmpp:mix:nodes:allowed"_s, u"alice@wonderland.example"_s);
    };

    auto task = call();

    client.expect(QStringLiteral("<iq id='qxmpp1' to='coven@mix.shakespeare.example' type='set'>"
                                 "<pubsub xmlns='http://jabber.org/protocol/pubsub'>"
                                 "<publish node='urn:xmpp:mix:nodes:allowed'>"
                                 "<item id='alice@wonderland.example'/>"
                                 "</publish>"
                                 "</pubsub>"
                                 "</iq>"));
    client.inject(u"<iq id='qxmpp1' from='coven@mix.shakespeare.example' type='result'/>"_s);

    expectFutureVariant<QXmpp::Success>(task);

    testErrorFromChannel(task = call(), client);
}

void tst_QXmppMixManager::testRequestJids()
{
    auto tester = Tester();
    auto &client = tester.client;
    auto manager = tester.manager;

    auto call = [&client, manager]() {
        return manager->requestJids(u"coven@mix.shakespeare.example"_s, u"urn:xmpp:mix:nodes:allowed"_s);
    };

    auto task = call();

    client.expect(QStringLiteral("<iq id='qxmpp1' to='coven@mix.shakespeare.example' type='get'>"
                                 "<pubsub xmlns='http://jabber.org/protocol/pubsub'>"
                                 "<items node='urn:xmpp:mix:nodes:allowed'/>"
                                 "</pubsub>"
                                 "</iq>"));
    client.inject(QStringLiteral("<iq id='qxmpp1' from='coven@mix.shakespeare.example' type='result'>"
                                 "<pubsub xmlns='http://jabber.org/protocol/pubsub'>"
                                 "<items node='urn:xmpp:mix:nodes:allowed'>"
                                 "<item id='shakespeare.example'/>"
                                 "<item id='alice@wonderland.example'/>"
                                 "</items>"
                                 "</pubsub>"
                                 "</iq>"));

    auto jids = expectFutureVariant<QVector<QXmppMixManager::Jid>>(task);
    QCOMPARE(jids.at(0), u"shakespeare.example"_s);
    QCOMPARE(jids.at(1), u"alice@wonderland.example"_s);

    testErrorFromChannel(task = call(), client);
}

void tst_QXmppMixManager::testJoinChannelPrivate()
{
    auto tester = Tester();
    auto &client = tester.client;
    auto manager = tester.manager;

    auto call = [manager]() {
        QXmppMixInvitation invitation;
        invitation.setInviterJid(u"hag66@shakespeare.example"_s);
        invitation.setInviteeJid(u"cat@shakespeare.example"_s);
        invitation.setChannelJid(u"coven@mix.shakespeare.example"_s);
        invitation.setToken(u"ABCDEF"_s);

        QXmppMixIq iq;
        iq.setType(QXmppIq::Set);
        iq.setTo(u"hag66@shakespeare.example"_s);
        iq.setActionType(QXmppMixIq::ClientJoin);
        iq.setChannelJid(invitation.channelJid());
        iq.setNick(u"third witch"_s);
        iq.setSubscriptions(QXmppMixConfigItem::Node::AllowedJids | QXmppMixConfigItem::Node::BannedJids);
        iq.setInvitation(invitation);

        return manager->joinChannel(std::move(iq));
    };

    auto task = call();

    client.expect(QStringLiteral("<iq id='qxmpp1' to='hag66@shakespeare.example' type='set'>"
                                 "<client-join xmlns='urn:xmpp:mix:pam:2' channel='coven@mix.shakespeare.example'>"
                                 "<join xmlns='urn:xmpp:mix:core:1'>"
                                 "<subscribe node='urn:xmpp:mix:nodes:allowed'/>"
                                 "<subscribe node='urn:xmpp:mix:nodes:banned'/>"
                                 "<nick>third witch</nick>"
                                 "<invitation xmlns='urn:xmpp:mix:misc:0'>"
                                 "<inviter>hag66@shakespeare.example</inviter>"
                                 "<invitee>cat@shakespeare.example</invitee>"
                                 "<channel>coven@mix.shakespeare.example</channel>"
                                 "<token>ABCDEF</token>"
                                 "</invitation>"
                                 "</join>"
                                 "</client-join>"
                                 "</iq>"));
    client.inject(QStringLiteral("<iq id='qxmpp1' type='result'>"
                                 "<client-join xmlns='urn:xmpp:mix:pam:2'>"
                                 "<join xmlns='urn:xmpp:mix:core:1' id='123456'>"
                                 "<subscribe node='urn:xmpp:mix:nodes:allowed'/>"
                                 "<nick>third witch 2</nick>"
                                 "</join>"
                                 "</client-join>"
                                 "</iq>"));

    auto result = expectFutureVariant<QXmppMixManager::Participation>(task);
    QCOMPARE(result.participantId, u"123456"_s);
    QCOMPARE(result.nickname, u"third witch 2"_s);
    QCOMPARE(result.subscriptions, QXmppMixConfigItem::Node::AllowedJids);

    testError(task = call(), client, u"qxmpp1"_s, u"hag66@shakespeare.example"_s);
}

void tst_QXmppMixManager::testPrepareJoinIq()
{
    auto [client, manager] = Tester(u"hag66@shakespeare.example"_s);
    auto iq = manager->prepareJoinIq(u"coven@mix.shakespeare.example"_s, u"third witch"_s, QXmppMixConfigItem::Node::Messages | QXmppMixConfigItem::Node::Presence);

    QCOMPARE(iq.type(), QXmppIq::Set);
    QCOMPARE(iq.to(), u"hag66@shakespeare.example"_s);
    QCOMPARE(iq.actionType(), QXmppMixIq::ClientJoin);
    QCOMPARE(iq.channelJid(), u"coven@mix.shakespeare.example"_s);
    QCOMPARE(iq.nick(), u"third witch"_s);
    QCOMPARE(iq.subscriptions(), QXmppMixConfigItem::Node::Messages | QXmppMixConfigItem::Node::Presence);
}

void tst_QXmppMixManager::testHandlePubSubEvent()
{
    QXmppMixManager manager;
    QSignalSpy jidAllowedSpy(&manager, &QXmppMixManager::jidAllowed);
    QSignalSpy allJidsAllowedSpy(&manager, &QXmppMixManager::allJidsAllowed);
    QSignalSpy jidDisallowedSpy(&manager, &QXmppMixManager::jidDisallowed);
    QSignalSpy allJidsDisallowedSpy(&manager, &QXmppMixManager::allJidsDisallowed);
    QSignalSpy jidBannedSpy(&manager, &QXmppMixManager::jidBanned);
    QSignalSpy jidUnbannedSpy(&manager, &QXmppMixManager::jidUnbanned);
    QSignalSpy allJidsUnbannedSpy(&manager, &QXmppMixManager::allJidsUnbanned);

    QSignalSpy channelConfigurationUpdatedSpy(&manager, &QXmppMixManager::channelConfigurationUpdated);
    QSignalSpy channelInformationUpdatedSpy(&manager, &QXmppMixManager::channelInformationUpdated);
    QSignalSpy participantReceivedSpy(&manager, &QXmppMixManager::participantReceived);
    QSignalSpy participantLeftSpy(&manager, &QXmppMixManager::participantLeft);
    QSignalSpy channelDeletedSpy(&manager, &QXmppMixManager::channelDeleted);

    const auto channelJid = u"coven@mix.shakespeare.example"_s;
    const auto channelName = u"The Coven"_s;
    const QStringList nodes = { u"urn:xmpp:mix:nodes:allowed"_s, u"urn:xmpp:mix:nodes:banned"_s };
    const auto configurationNode = u"urn:xmpp:mix:nodes:config"_s;
    const auto informationNode = u"urn:xmpp:mix:nodes:info"_s;
    const auto participantNode = u"urn:xmpp:mix:nodes:participants"_s;
    const QStringList jids = { u"hag66@shakespeare.example"_s, u"cat@shakespeare.example"_s };

    const QVector<QXmppPubSubEventBase::EventType> eventTypes = { QXmppPubSubEventBase::EventType::Configuration,
                                                                  QXmppPubSubEventBase::EventType::Delete,
                                                                  QXmppPubSubEventBase::EventType::Items,
                                                                  QXmppPubSubEventBase::EventType::Retract,
                                                                  QXmppPubSubEventBase::EventType::Purge,
                                                                  QXmppPubSubEventBase::EventType::Subscription };

    QXmppPubSubBaseItem allowedOrBannedJidsItem1;
    allowedOrBannedJidsItem1.setId(jids.at(0));

    QXmppPubSubBaseItem allowedOrBannedJidsItem2;
    allowedOrBannedJidsItem2.setId(jids.at(1));

    QXmppPubSubEvent<QXmppPubSubBaseItem> allowedOrBannedJidsEvent;
    allowedOrBannedJidsEvent.setItems({ allowedOrBannedJidsItem1, allowedOrBannedJidsItem2 });
    allowedOrBannedJidsEvent.setRetractIds(jids);

    QXmppMixParticipantItem participantItem1;
    participantItem1.setJid(jids.at(0));

    QXmppMixParticipantItem participantItem2;
    participantItem2.setJid(jids.at(1));

    QXmppPubSubEvent<QXmppMixParticipantItem> participantEvent;
    participantEvent.setItems({ participantItem1, participantItem2 });
    participantEvent.setRetractIds(jids);

    QXmppMixConfigItem configurationItem;
    configurationItem.setFormType(QXmppDataForm::Result);
    configurationItem.setOwnerJids(jids);

    QXmppPubSubEvent<QXmppMixConfigItem> configurationEvent;
    configurationEvent.setItems({ configurationItem });
    configurationEvent.setRetractIds(jids);

    QXmppMixInfoItem informationItem;
    informationItem.setFormType(QXmppDataForm::Result);
    informationItem.setName(channelName);

    QXmppPubSubEvent<QXmppMixInfoItem> informationEvent;
    informationEvent.setItems({ informationItem });
    informationEvent.setRetractIds(jids);

    for (const auto &node : nodes) {
        for (auto eventType : eventTypes) {
            allowedOrBannedJidsEvent.setEventType(eventType);
            manager.handlePubSubEvent(writePacketToDom(allowedOrBannedJidsEvent), channelJid, node);
        }
    }

    for (auto eventType : eventTypes) {
        participantEvent.setEventType(eventType);
        manager.handlePubSubEvent(writePacketToDom(participantEvent), channelJid, participantNode);
    }

    for (auto eventType : eventTypes) {
        configurationEvent.setEventType(eventType);
        manager.handlePubSubEvent(writePacketToDom(configurationEvent), channelJid, configurationNode);
    }

    for (auto eventType : eventTypes) {
        informationEvent.setEventType(eventType);
        manager.handlePubSubEvent(writePacketToDom(informationEvent), channelJid, informationNode);
    }

    for (const auto &spy : { &jidAllowedSpy, &jidDisallowedSpy, &jidBannedSpy, &jidUnbannedSpy, &participantLeftSpy }) {
        QCOMPARE(spy->size(), 2);

        for (auto i = 0; i < spy->size(); i++) {
            const auto &arguments = spy->at(i);
            QCOMPARE(arguments.at(0).toString(), channelJid);
            QCOMPARE(arguments.at(1).toString(), jids.at(i));
        }
    }

    for (const auto &spy : { &allJidsAllowedSpy, &allJidsDisallowedSpy }) {
        QCOMPARE(spy->size(), 1);
        auto arguments = spy->constFirst();
        QCOMPARE(arguments.at(0).toString(), channelJid);
    }

    for (const auto &spy : { &allJidsUnbannedSpy, &channelDeletedSpy }) {
        QCOMPARE(spy->size(), 2);
        for (const auto &arguments : *spy) {
            QCOMPARE(arguments.at(0).toString(), channelJid);
        }
    }

    QCOMPARE(participantReceivedSpy.size(), 2);
    for (auto i = 0; i < participantReceivedSpy.size(); i++) {
        const auto &arguments = participantReceivedSpy.at(i);
        QCOMPARE(arguments.at(0).toString(), channelJid);
        QCOMPARE(arguments.at(1).value<QXmppMixParticipantItem>().jid(), participantEvent.items().at(i).jid());
    }

    for (const auto &spy : { &channelConfigurationUpdatedSpy, &channelInformationUpdatedSpy }) {
        QCOMPARE(spy->size(), 1);
        auto arguments = spy->constFirst();
        QCOMPARE(arguments.at(0).toString(), channelJid);
    }

    QCOMPARE(channelConfigurationUpdatedSpy.first().at(1).value<QXmppMixConfigItem>().ownerJids(), jids);
    QCOMPARE(channelInformationUpdatedSpy.first().at(1).value<QXmppMixInfoItem>().name(), channelName);
}

void tst_QXmppMixManager::testOnRegistered()
{
    TestClient client;
    QXmppMixManager manager;

    client.addNewExtension<QXmppDiscoveryManager>();
    client.addNewExtension<QXmppPubSubManager>();

    client.configuration().setJid(u"hag66@shakespeare.example"_s);
    client.addExtension(&manager);

    QXmppMixManager::Service service;
    service.jid = u"mix.shakespeare.example"_s;

    manager.setParticipantSupport(QXmppMixManager::Support::Supported);
    manager.setMessageArchivingSupport(QXmppMixManager::Support::Supported);
    manager.addService(service);

    client.setStreamManagementState(QXmppClient::NewStream);
    Q_EMIT client.connected();
    QCOMPARE(manager.participantSupport(), QXmppMixManager::Support::Unknown);
    QCOMPARE(manager.messageArchivingSupport(), QXmppMixManager::Support::Unknown);
    QVERIFY(manager.services().isEmpty());

    QXmppDiscoveryIq iq;
    iq.setFeatures({ u"urn:xmpp:mix:pam:2"_s });
    Q_EMIT manager.client()->findExtension<QXmppDiscoveryManager>()->infoReceived(iq);
    QCOMPARE(manager.participantSupport(), QXmppMixManager::Support::Supported);
}

void tst_QXmppMixManager::testOnUnregistered()
{
    QXmppClient client;
    QXmppMixManager manager;

    client.addNewExtension<QXmppDiscoveryManager>();
    client.addNewExtension<QXmppPubSubManager>();

    client.configuration().setJid(u"hag66@shakespeare.example"_s);
    client.addExtension(&manager);

    QXmppMixManager::Service service;
    service.jid = u"mix.shakespeare.example"_s;

    manager.setParticipantSupport(QXmppMixManager::Support::Supported);
    manager.setMessageArchivingSupport(QXmppMixManager::Support::Supported);
    manager.addService(service);

    manager.onUnregistered(&client);

    QCOMPARE(manager.participantSupport(), QXmppMixManager::Support::Unknown);
    QCOMPARE(manager.messageArchivingSupport(), QXmppMixManager::Support::Unknown);
    QVERIFY(manager.services().isEmpty());

    QXmppDiscoveryIq::Identity identity;
    identity.setCategory(u"conference"_s);
    identity.setType(u"mix"_s);

    QXmppDiscoveryIq iq;
    iq.setFeatures({ u"urn:xmpp:mix:pam:2"_s,
                     u"urn:xmpp:mix:pam:2#archive"_s,
                     u"urn:xmpp:mix:core:1"_s,
                     u"urn:xmpp:mix:core:1#searchable"_s,
                     u"urn:xmpp:mix:core:1#create-channel"_s });
    iq.setIdentities({ identity });

    Q_EMIT manager.client()->findExtension<QXmppDiscoveryManager>()->infoReceived(iq);
    QCOMPARE(manager.participantSupport(), QXmppMixManager::Support::Unknown);
    QCOMPARE(manager.messageArchivingSupport(), QXmppMixManager::Support::Unknown);
    QVERIFY(manager.services().isEmpty());

    manager.setParticipantSupport(QXmppMixManager::Support::Supported);
    manager.setMessageArchivingSupport(QXmppMixManager::Support::Supported);
    manager.addService(service);

    Q_EMIT client.connected();
    QCOMPARE(manager.participantSupport(), QXmppMixManager::Support::Supported);
    QCOMPARE(manager.messageArchivingSupport(), QXmppMixManager::Support::Supported);
    QVERIFY(!manager.services().isEmpty());
}

void tst_QXmppMixManager::testCreateChannel()
{
    auto tester = Tester();
    auto &client = tester.client;
    auto manager = tester.manager;

    auto call = [manager]() {
        return manager->createChannel(u"mix.shakespeare.example"_s);
    };

    auto task = call();

    client.inject(QStringLiteral("<iq id='qxmpp1' from='mix.shakespeare.example' type='result'>"
                                 "<create xmlns='urn:xmpp:mix:core:1' channel='A1B2C345'/>"
                                 "</iq>"));
    client.expect(QStringLiteral("<iq id='qxmpp1' to='mix.shakespeare.example' type='set'>"
                                 "<create xmlns='urn:xmpp:mix:core:1'/>"
                                 "</iq>"));

    auto channelJid = expectFutureVariant<QXmppMixManager::ChannelJid>(task);
    QCOMPARE(channelJid, u"A1B2C345@mix.shakespeare.example"_s);

    testError(task = call(), client, u"qxmpp1"_s, u"mix.shakespeare.example"_s);
}

void tst_QXmppMixManager::testCreateChannelWithId()
{
    auto tester = Tester();
    auto &client = tester.client;
    auto manager = tester.manager;

    auto call = [manager]() {
        return manager->createChannel(u"mix.shakespeare.example"_s, u"coven"_s);
    };

    auto task = call();

    client.expect(QStringLiteral("<iq id='qxmpp1' to='mix.shakespeare.example' type='set'>"
                                 "<create xmlns='urn:xmpp:mix:core:1' channel='coven'/>"
                                 "</iq>"));
    client.inject(QStringLiteral("<iq id='qxmpp1' from='mix.shakespeare.example' type='result'>"
                                 "<create xmlns='urn:xmpp:mix:core:1' channel='coven'/>"
                                 "</iq>"));

    auto channelJid = expectFutureVariant<QXmppMixManager::ChannelJid>(task);
    QCOMPARE(channelJid, u"coven@mix.shakespeare.example"_s);

    testError(task = call(), client, u"qxmpp1"_s, u"mix.shakespeare.example"_s);
}

void tst_QXmppMixManager::testRequestChannelJids()
{
    auto tester = Tester();
    auto &client = tester.client;
    auto manager = tester.manager;

    auto call = [&client, manager]() {
        return manager->requestChannelJids(u"mix.shakespeare.example"_s);
    };

    auto task = call();

    client.expect(QStringLiteral("<iq id='qxmpp1' to='mix.shakespeare.example' type='get'>"
                                 "<query xmlns='http://jabber.org/protocol/disco#items'/>"
                                 "</iq>"));
    client.inject(QStringLiteral("<iq id='qxmpp1' from='mix.shakespeare.example' type='result'>"
                                 "<query xmlns='http://jabber.org/protocol/disco#items'>"
                                 "<item jid='coven@mix.shakespeare.example'/>"
                                 "<item jid='spells@mix.shakespeare.example'/>"
                                 "<item jid='wizards@mix.shakespeare.example'/>"
                                 "</query>"
                                 "</iq>"));

    auto jids = expectFutureVariant<QVector<QXmppMixManager::ChannelJid>>(task);
    QCOMPARE(jids.size(), 3);
    QCOMPARE(jids.at(0), u"coven@mix.shakespeare.example"_s);
    QCOMPARE(jids.at(1), u"spells@mix.shakespeare.example"_s);
    QCOMPARE(jids.at(2), u"wizards@mix.shakespeare.example"_s);

    testError(task = call(), client, u"qxmpp1"_s, u"mix.shakespeare.example"_s);
}

void tst_QXmppMixManager::testRequestChannelNodes()
{
    auto tester = Tester();
    auto &client = tester.client;
    auto manager = tester.manager;

    auto call = [&client, manager]() {
        return manager->requestChannelNodes(u"coven@mix.shakespeare.example"_s);
    };

    auto task = call();

    client.expect(QStringLiteral("<iq id='qxmpp1' to='coven@mix.shakespeare.example' type='get'>"
                                 "<query xmlns='http://jabber.org/protocol/disco#items' node='mix'/>"
                                 "</iq>"));
    client.inject(QStringLiteral("<iq id='qxmpp1' from='coven@mix.shakespeare.example' type='result'>"
                                 "<query xmlns='http://jabber.org/protocol/disco#items' node='mix'>"
                                 "<item jid='coven@mix.shakespeare.example' node='urn:xmpp:mix:nodes:presence'/>"
                                 "<item jid='coven@mix.shakespeare.example' node='urn:xmpp:mix:nodes:allowed'/>"
                                 "</query>"
                                 "</iq>"));

    auto nodes = expectFutureVariant<QXmppMixConfigItem::Nodes>(task);
    QCOMPARE(nodes, QXmppMixConfigItem::Node::AllowedJids | QXmppMixConfigItem::Node::Presence);

    testErrorFromChannel(task = call(), client);
}

void tst_QXmppMixManager::testRequestChannelConfiguration()
{
    auto tester = Tester();
    auto &client = tester.client;
    auto manager = tester.manager;

    auto call = [manager]() {
        return manager->requestChannelConfiguration(u"coven@mix.shakespeare.example"_s);
    };

    auto task = call();

    client.expect(QStringLiteral("<iq id='qxmpp1' to='coven@mix.shakespeare.example' type='get'>"
                                 "<pubsub xmlns='http://jabber.org/protocol/pubsub'>"
                                 "<items node='urn:xmpp:mix:nodes:config'/>"
                                 "</pubsub>"
                                 "</iq>"));
    client.inject(QStringLiteral("<iq id='qxmpp1' from='coven@mix.shakespeare.example' type='result'>"
                                 "<pubsub xmlns='http://jabber.org/protocol/pubsub'>"
                                 "<items node='urn:xmpp:mix:nodes:config'>"
                                 "<item id='2016-05-30T09:00:00'>"
                                 "<x xmlns='jabber:x:data' type='result'>"
                                 "<field type='hidden' var='FORM_TYPE'>"
                                 "<value>urn:xmpp:mix:admin:0</value>"
                                 "</field>"
                                 "<field type='jid-single' var='Last Change Made By'>"
                                 "<value>greymalkin@shakespeare.example</value>"
                                 "</field>"
                                 "</x>"
                                 "</item>"
                                 "</items>"
                                 "</pubsub>"
                                 "</iq>"));

    auto configuration = expectFutureVariant<QXmppMixConfigItem>(task);
    QCOMPARE(configuration.lastEditorJid(), u"greymalkin@shakespeare.example"_s);

    testErrorFromChannel(task = call(), client);
}

void tst_QXmppMixManager::testUpdateChannelConfiguration()
{
    auto tester = Tester();
    auto &client = tester.client;
    auto manager = tester.manager;

    QXmppMixConfigItem configuration;
    configuration.setId(u"2016-05-30T09:00:00"_s);
    configuration.setOwnerJids({ u"greymalkin@shakespeare.example"_s });

    auto call = [manager, configuration]() {
        return manager->updateChannelConfiguration(u"coven@mix.shakespeare.example"_s, configuration);
    };

    auto task = call();

    client.expect(QStringLiteral("<iq id='qxmpp1' to='coven@mix.shakespeare.example' type='set'>"
                                 "<pubsub xmlns='http://jabber.org/protocol/pubsub'>"
                                 "<publish node='urn:xmpp:mix:nodes:config'>"
                                 "<item id='2016-05-30T09:00:00'>"
                                 "<x xmlns='jabber:x:data' type='submit'>"
                                 "<field type='hidden' var='FORM_TYPE'>"
                                 "<value>urn:xmpp:mix:admin:0</value>"
                                 "</field>"
                                 "<field type='jid-multi' var='Owner'>"
                                 "<value>greymalkin@shakespeare.example</value>"
                                 "</field>"
                                 "</x>"
                                 "</item>"
                                 "</publish>"
                                 "</pubsub>"
                                 "</iq>"));
    client.inject(QStringLiteral("<iq id='qxmpp1' from='coven@mix.shakespeare.example' type='result'>"
                                 "<pubsub xmlns='http://jabber.org/protocol/pubsub'>"
                                 "<publish node='urn:xmpp:mix:nodes:config'>"
                                 "<item id='2016-05-30T09:00:00'/>"
                                 "</publish>"
                                 "</pubsub>"
                                 "</iq>"));

    expectFutureVariant<QXmpp::Success>(task);

    testErrorFromChannel(task = call(), client);
}

void tst_QXmppMixManager::testRequestChannelInformation()
{
    auto tester = Tester();
    auto &client = tester.client;
    auto manager = tester.manager;

    auto call = [manager]() {
        return manager->requestChannelInformation(u"coven@mix.shakespeare.example"_s);
    };

    auto task = call();

    client.expect(QStringLiteral("<iq id='qxmpp1' to='coven@mix.shakespeare.example' type='get'>"
                                 "<pubsub xmlns='http://jabber.org/protocol/pubsub'>"
                                 "<items node='urn:xmpp:mix:nodes:info'/>"
                                 "</pubsub>"
                                 "</iq>"));
    client.inject(QStringLiteral("<iq id='qxmpp1' from='coven@mix.shakespeare.example' type='result'>"
                                 "<pubsub xmlns='http://jabber.org/protocol/pubsub'>"
                                 "<items node='urn:xmpp:mix:nodes:info'>"
                                 "<item id='2016-05-30T09:00:00'>"
                                 "<x xmlns='jabber:x:data' type='result'>"
                                 "<field type='hidden' var='FORM_TYPE'>"
                                 "<value>urn:xmpp:mix:core:1</value>"
                                 "</field>"
                                 "<field type='text-single' var='Name'>"
                                 "<value>Witches Coven</value>"
                                 "</field>"
                                 "</x>"
                                 "</item>"
                                 "</items>"
                                 "</pubsub>"
                                 "</iq>"));

    auto information = expectFutureVariant<QXmppMixInfoItem>(task);
    QCOMPARE(information.name(), u"Witches Coven"_s);

    testErrorFromChannel(task = call(), client);
}

void tst_QXmppMixManager::testUpdateChannelInformation()
{
    auto tester = Tester();
    auto &client = tester.client;
    auto manager = tester.manager;

    QXmppMixInfoItem information;
    information.setId(u"2016-05-30T09:00:00"_s);
    information.setName(u"The Coven"_s);

    auto call = [manager, information]() {
        return manager->updateChannelInformation(u"coven@mix.shakespeare.example"_s, information);
    };

    auto task = call();

    client.expect(QStringLiteral("<iq id='qxmpp1' to='coven@mix.shakespeare.example' type='set'>"
                                 "<pubsub xmlns='http://jabber.org/protocol/pubsub'>"
                                 "<publish node='urn:xmpp:mix:nodes:info'>"
                                 "<item id='2016-05-30T09:00:00'>"
                                 "<x xmlns='jabber:x:data' type='submit'>"
                                 "<field type='hidden' var='FORM_TYPE'>"
                                 "<value>urn:xmpp:mix:core:1</value>"
                                 "</field>"
                                 "<field type='text-single' var='Name'>"
                                 "<value>The Coven</value>"
                                 "</field>"
                                 "</x>"
                                 "</item>"
                                 "</publish>"
                                 "</pubsub>"
                                 "</iq>"));
    client.inject(QStringLiteral("<iq id='qxmpp1' from='coven@mix.shakespeare.example' type='result'>"
                                 "<pubsub xmlns='http://jabber.org/protocol/pubsub'>"
                                 "<publish node='urn:xmpp:mix:nodes:info'>"
                                 "<item id='2016-05-30T09:00:00'/>"
                                 "</publish>"
                                 "</pubsub>"
                                 "</iq>"));

    expectFutureVariant<QXmpp::Success>(task);

    testErrorFromChannel(task = call(), client);
}

void tst_QXmppMixManager::testJoinChannel()
{
    auto tester = Tester(u"hag66@shakespeare.example"_s);
    auto &client = tester.client;
    auto manager = tester.manager;

    auto call = [manager]() {
        return manager->joinChannel(u"coven@mix.shakespeare.example"_s);
    };

    auto task = call();

    client.expect(QStringLiteral("<iq id='qxmpp1' to='hag66@shakespeare.example' type='set'>"
                                 "<client-join xmlns='urn:xmpp:mix:pam:2' channel='coven@mix.shakespeare.example'>"
                                 "<join xmlns='urn:xmpp:mix:core:1'>"
                                 "<subscribe node='urn:xmpp:mix:nodes:allowed'/>"
                                 "<subscribe node='urn:xmpp:avatar:data'/>"
                                 "<subscribe node='urn:xmpp:avatar:metadata'/>"
                                 "<subscribe node='urn:xmpp:mix:nodes:banned'/>"
                                 "<subscribe node='urn:xmpp:mix:nodes:config'/>"
                                 "<subscribe node='urn:xmpp:mix:nodes:info'/>"
                                 "<subscribe node='urn:xmpp:mix:nodes:jidmap'/>"
                                 "<subscribe node='urn:xmpp:mix:nodes:messages'/>"
                                 "<subscribe node='urn:xmpp:mix:nodes:participants'/>"
                                 "<subscribe node='urn:xmpp:mix:nodes:presence'/>"
                                 "</join>"
                                 "</client-join>"
                                 "</iq>"));
    client.inject(QStringLiteral("<iq id='qxmpp1' type='result'>"
                                 "<client-join xmlns='urn:xmpp:mix:pam:2'>"
                                 "<join xmlns='urn:xmpp:mix:core:1' id='123456'>"
                                 "<subscribe node='urn:xmpp:mix:nodes:messages'/>"
                                 "<subscribe node='urn:xmpp:mix:nodes:presence'/>"
                                 "</join>"
                                 "</client-join>"
                                 "</iq>"));

    auto result = expectFutureVariant<QXmppMixManager::Participation>(task);
    QCOMPARE(result.participantId, u"123456"_s);
    QVERIFY(result.nickname.isEmpty());
    QCOMPARE(result.subscriptions, QXmppMixConfigItem::Node::Messages | QXmppMixConfigItem::Node::Presence);

    testError(task = call(), client, u"qxmpp1"_s, u"hag66@shakespeare.example"_s);
}

void tst_QXmppMixManager::testJoinChannelWithNickname()
{
    auto [client, manager] = Tester(u"hag66@shakespeare.example"_s);

    auto task = manager->joinChannel(u"coven@mix.shakespeare.example"_s, u"third witch"_s);

    client.expect(QStringLiteral("<iq id='qxmpp1' to='hag66@shakespeare.example' type='set'>"
                                 "<client-join xmlns='urn:xmpp:mix:pam:2' channel='coven@mix.shakespeare.example'>"
                                 "<join xmlns='urn:xmpp:mix:core:1'>"
                                 "<subscribe node='urn:xmpp:mix:nodes:allowed'/>"
                                 "<subscribe node='urn:xmpp:avatar:data'/>"
                                 "<subscribe node='urn:xmpp:avatar:metadata'/>"
                                 "<subscribe node='urn:xmpp:mix:nodes:banned'/>"
                                 "<subscribe node='urn:xmpp:mix:nodes:config'/>"
                                 "<subscribe node='urn:xmpp:mix:nodes:info'/>"
                                 "<subscribe node='urn:xmpp:mix:nodes:jidmap'/>"
                                 "<subscribe node='urn:xmpp:mix:nodes:messages'/>"
                                 "<subscribe node='urn:xmpp:mix:nodes:participants'/>"
                                 "<subscribe node='urn:xmpp:mix:nodes:presence'/>"
                                 "<nick>third witch</nick>"
                                 "</join>"
                                 "</client-join>"
                                 "</iq>"));
    client.inject(QStringLiteral("<iq id='qxmpp1' type='result'>"
                                 "<client-join xmlns='urn:xmpp:mix:pam:2'>"
                                 "<join xmlns='urn:xmpp:mix:core:1' id='123456'>"
                                 "<subscribe node='urn:xmpp:mix:nodes:messages'/>"
                                 "<subscribe node='urn:xmpp:mix:nodes:presence'/>"
                                 "<nick>third witch</nick>"
                                 "</join>"
                                 "</client-join>"
                                 "</iq>"));

    auto result = expectFutureVariant<QXmppMixManager::Participation>(task);
    QCOMPARE(result.participantId, u"123456"_s);
    QCOMPARE(result.nickname, u"third witch"_s);
    QCOMPARE(result.subscriptions, QXmppMixConfigItem::Node::Messages | QXmppMixConfigItem::Node::Presence);
}

void tst_QXmppMixManager::testJoinChannelWithNodes()
{
    auto [client, manager] = Tester(u"hag66@shakespeare.example"_s);

    auto task = manager->joinChannel(u"coven@mix.shakespeare.example"_s, {}, QXmppMixConfigItem::Node::Messages | QXmppMixConfigItem::Node::Presence);

    client.expect(QStringLiteral("<iq id='qxmpp1' to='hag66@shakespeare.example' type='set'>"
                                 "<client-join xmlns='urn:xmpp:mix:pam:2' channel='coven@mix.shakespeare.example'>"
                                 "<join xmlns='urn:xmpp:mix:core:1'>"
                                 "<subscribe node='urn:xmpp:mix:nodes:messages'/>"
                                 "<subscribe node='urn:xmpp:mix:nodes:presence'/>"
                                 "</join>"
                                 "</client-join>"
                                 "</iq>"));
    client.inject(QStringLiteral("<iq id='qxmpp1' type='result'>"
                                 "<client-join xmlns='urn:xmpp:mix:pam:2'>"
                                 "<join xmlns='urn:xmpp:mix:core:1' id='123456'>"
                                 "<subscribe node='urn:xmpp:mix:nodes:messages'/>"
                                 "<subscribe node='urn:xmpp:mix:nodes:presence'/>"
                                 "</join>"
                                 "</client-join>"
                                 "</iq>"));

    auto result = expectFutureVariant<QXmppMixManager::Participation>(task);
    QCOMPARE(result.participantId, "123456");
    QVERIFY(result.nickname.isEmpty());
    QCOMPARE(result.subscriptions, QXmppMixConfigItem::Node::Messages | QXmppMixConfigItem::Node::Presence);
}

void tst_QXmppMixManager::testJoinChannelViaInvitation()
{
    auto tester = Tester(u"cat@shakespeare.example"_s);
    auto &client = tester.client;
    auto manager = tester.manager;

    auto call = [manager]() {
        QXmppMixInvitation invitation;
        invitation.setInviterJid(u"hag66@shakespeare.example"_s);
        invitation.setInviteeJid(u"cat@shakespeare.example"_s);
        invitation.setChannelJid(u"coven@mix.shakespeare.example"_s);
        invitation.setToken(u"ABCDEF"_s);

        return manager->joinChannel(invitation);
    };

    auto task = call();

    client.expect(QStringLiteral("<iq id='qxmpp1' to='cat@shakespeare.example' type='set'>"
                                 "<client-join xmlns='urn:xmpp:mix:pam:2' channel='coven@mix.shakespeare.example'>"
                                 "<join xmlns='urn:xmpp:mix:core:1'>"
                                 "<subscribe node='urn:xmpp:mix:nodes:allowed'/>"
                                 "<subscribe node='urn:xmpp:avatar:data'/>"
                                 "<subscribe node='urn:xmpp:avatar:metadata'/>"
                                 "<subscribe node='urn:xmpp:mix:nodes:banned'/>"
                                 "<subscribe node='urn:xmpp:mix:nodes:config'/>"
                                 "<subscribe node='urn:xmpp:mix:nodes:info'/>"
                                 "<subscribe node='urn:xmpp:mix:nodes:jidmap'/>"
                                 "<subscribe node='urn:xmpp:mix:nodes:messages'/>"
                                 "<subscribe node='urn:xmpp:mix:nodes:participants'/>"
                                 "<subscribe node='urn:xmpp:mix:nodes:presence'/>"
                                 "<invitation xmlns='urn:xmpp:mix:misc:0'>"
                                 "<inviter>hag66@shakespeare.example</inviter>"
                                 "<invitee>cat@shakespeare.example</invitee>"
                                 "<channel>coven@mix.shakespeare.example</channel>"
                                 "<token>ABCDEF</token>"
                                 "</invitation>"
                                 "</join>"
                                 "</client-join>"
                                 "</iq>"));
    client.inject(QStringLiteral("<iq id='qxmpp1' type='result'>"
                                 "<client-join xmlns='urn:xmpp:mix:pam:2'>"
                                 "<join xmlns='urn:xmpp:mix:core:1' id='123457'>"
                                 "<subscribe node='urn:xmpp:mix:nodes:messages'/>"
                                 "<subscribe node='urn:xmpp:mix:nodes:presence'/>"
                                 "</join>"
                                 "</client-join>"
                                 "</iq>"));

    auto result = expectFutureVariant<QXmppMixManager::Participation>(task);
    QCOMPARE(result.participantId, u"123457"_s);
    QVERIFY(result.nickname.isEmpty());
    QCOMPARE(result.subscriptions, QXmppMixConfigItem::Node::Messages | QXmppMixConfigItem::Node::Presence);

    testError(task = call(), client, u"qxmpp1"_s, u"cat@shakespeare.example"_s);
}

void tst_QXmppMixManager::testJoinChannelViaInvitationWithNickname()
{
    auto [client, manager] = Tester(u"cat@shakespeare.example"_s);

    QXmppMixInvitation invitation;
    invitation.setInviterJid(u"hag66@shakespeare.example"_s);
    invitation.setInviteeJid(u"cat@shakespeare.example"_s);
    invitation.setChannelJid(u"coven@mix.shakespeare.example"_s);
    invitation.setToken(u"ABCDEF"_s);

    auto task = manager->joinChannel(invitation, u"fourth witch"_s);

    client.expect(QStringLiteral("<iq id='qxmpp1' to='cat@shakespeare.example' type='set'>"
                                 "<client-join xmlns='urn:xmpp:mix:pam:2' channel='coven@mix.shakespeare.example'>"
                                 "<join xmlns='urn:xmpp:mix:core:1'>"
                                 "<subscribe node='urn:xmpp:mix:nodes:allowed'/>"
                                 "<subscribe node='urn:xmpp:avatar:data'/>"
                                 "<subscribe node='urn:xmpp:avatar:metadata'/>"
                                 "<subscribe node='urn:xmpp:mix:nodes:banned'/>"
                                 "<subscribe node='urn:xmpp:mix:nodes:config'/>"
                                 "<subscribe node='urn:xmpp:mix:nodes:info'/>"
                                 "<subscribe node='urn:xmpp:mix:nodes:jidmap'/>"
                                 "<subscribe node='urn:xmpp:mix:nodes:messages'/>"
                                 "<subscribe node='urn:xmpp:mix:nodes:participants'/>"
                                 "<subscribe node='urn:xmpp:mix:nodes:presence'/>"
                                 "<nick>fourth witch</nick>"
                                 "<invitation xmlns='urn:xmpp:mix:misc:0'>"
                                 "<inviter>hag66@shakespeare.example</inviter>"
                                 "<invitee>cat@shakespeare.example</invitee>"
                                 "<channel>coven@mix.shakespeare.example</channel>"
                                 "<token>ABCDEF</token>"
                                 "</invitation>"
                                 "</join>"
                                 "</client-join>"
                                 "</iq>"));
    client.inject(QStringLiteral("<iq id='qxmpp1' type='result'>"
                                 "<client-join xmlns='urn:xmpp:mix:pam:2'>"
                                 "<join xmlns='urn:xmpp:mix:core:1' id='123457'>"
                                 "<subscribe node='urn:xmpp:mix:nodes:messages'/>"
                                 "<subscribe node='urn:xmpp:mix:nodes:presence'/>"
                                 "<nick>fourth witch</nick>"
                                 "</join>"
                                 "</client-join>"
                                 "</iq>"));

    auto result = expectFutureVariant<QXmppMixManager::Participation>(task);
    QCOMPARE(result.participantId, u"123457"_s);
    QCOMPARE(result.nickname, u"fourth witch"_s);
    QCOMPARE(result.subscriptions, QXmppMixConfigItem::Node::Messages | QXmppMixConfigItem::Node::Presence);
}

void tst_QXmppMixManager::testJoinChannelViaInvitationWithNodes()
{
    auto [client, manager] = Tester(u"cat@shakespeare.example"_s);

    QXmppMixInvitation invitation;
    invitation.setInviterJid(u"hag66@shakespeare.example"_s);
    invitation.setInviteeJid(u"cat@shakespeare.example"_s);
    invitation.setChannelJid(u"coven@mix.shakespeare.example"_s);
    invitation.setToken(u"ABCDEF"_s);

    auto task = manager->joinChannel(invitation, {}, QXmppMixConfigItem::Node::Messages | QXmppMixConfigItem::Node::Presence);

    client.expect(QStringLiteral("<iq id='qxmpp1' to='cat@shakespeare.example' type='set'>"
                                 "<client-join xmlns='urn:xmpp:mix:pam:2' channel='coven@mix.shakespeare.example'>"
                                 "<join xmlns='urn:xmpp:mix:core:1'>"
                                 "<subscribe node='urn:xmpp:mix:nodes:messages'/>"
                                 "<subscribe node='urn:xmpp:mix:nodes:presence'/>"
                                 "<invitation xmlns='urn:xmpp:mix:misc:0'>"
                                 "<inviter>hag66@shakespeare.example</inviter>"
                                 "<invitee>cat@shakespeare.example</invitee>"
                                 "<channel>coven@mix.shakespeare.example</channel>"
                                 "<token>ABCDEF</token>"
                                 "</invitation>"
                                 "</join>"
                                 "</client-join>"
                                 "</iq>"));
    client.inject(QStringLiteral("<iq id='qxmpp1' type='result'>"
                                 "<client-join xmlns='urn:xmpp:mix:pam:2'>"
                                 "<join xmlns='urn:xmpp:mix:core:1' id='123457'>"
                                 "<subscribe node='urn:xmpp:mix:nodes:messages'/>"
                                 "<subscribe node='urn:xmpp:mix:nodes:presence'/>"
                                 "</join>"
                                 "</client-join>"
                                 "</iq>"));

    auto result = expectFutureVariant<QXmppMixManager::Participation>(task);
    QCOMPARE(result.participantId, "123457");
    QVERIFY(result.nickname.isEmpty());
    QCOMPARE(result.subscriptions, QXmppMixConfigItem::Node::Messages | QXmppMixConfigItem::Node::Presence);
}

void tst_QXmppMixManager::testUpdateNickname()
{
    auto tester = Tester();
    auto &client = tester.client;
    auto manager = tester.manager;

    auto call = [&client, manager]() {
        return manager->updateNickname(u"coven@mix.shakespeare.example"_s, u"third witch"_s);
    };

    auto task = call();

    client.expect(QStringLiteral("<iq id='qxmpp1' to='coven@mix.shakespeare.example' type='set'>"
                                 "<setnick xmlns='urn:xmpp:mix:core:1'>"
                                 "<nick>third witch</nick>"
                                 "</setnick>"
                                 "</iq>"));
    client.inject(QStringLiteral("<iq id='qxmpp1' from='coven@mix.shakespeare.example' type='result'>"
                                 "<setnick xmlns='urn:xmpp:mix:core:1'>"
                                 "<nick>third witch 2</nick>"
                                 "</setnick>"
                                 "</iq>"));

    auto nickname = expectFutureVariant<QXmppMixManager::Nickname>(task);
    QCOMPARE(nickname, "third witch 2");

    testErrorFromChannel(task = call(), client);
}

void tst_QXmppMixManager::testUpdateSubscriptions()
{
    auto tester = Tester();
    auto &client = tester.client;
    auto manager = tester.manager;

    auto defaultParametersCall = [&client, manager]() {
        return manager->updateSubscriptions(QStringLiteral("coven@mix.shakespeare.example"));
    };

    auto task = defaultParametersCall();

    client.expect(QStringLiteral("<iq id='qxmpp1' to='coven@mix.shakespeare.example' type='set'>"
                                 "<update-subscription xmlns='urn:xmpp:mix:core:1'>"
                                 "<subscribe node='urn:xmpp:mix:nodes:allowed'/>"
                                 "<subscribe node='urn:xmpp:avatar:data'/>"
                                 "<subscribe node='urn:xmpp:avatar:metadata'/>"
                                 "<subscribe node='urn:xmpp:mix:nodes:banned'/>"
                                 "<subscribe node='urn:xmpp:mix:nodes:config'/>"
                                 "<subscribe node='urn:xmpp:mix:nodes:info'/>"
                                 "<subscribe node='urn:xmpp:mix:nodes:jidmap'/>"
                                 "<subscribe node='urn:xmpp:mix:nodes:messages'/>"
                                 "<subscribe node='urn:xmpp:mix:nodes:participants'/>"
                                 "<subscribe node='urn:xmpp:mix:nodes:presence'/>"
                                 "</update-subscription>"
                                 "</iq>"));
    client.inject(QStringLiteral("<iq id='qxmpp1' from='coven@mix.shakespeare.example' type='result'>"
                                 "<update-subscription xmlns='urn:xmpp:mix:core:1'>"
                                 "<subscribe node='urn:xmpp:mix:nodes:allowed'/>"
                                 "<subscribe node='urn:xmpp:avatar:data'/>"
                                 "<subscribe node='urn:xmpp:avatar:metadata'/>"
                                 "<subscribe node='urn:xmpp:mix:nodes:banned'/>"
                                 "<subscribe node='urn:xmpp:mix:nodes:config'/>"
                                 "<subscribe node='urn:xmpp:mix:nodes:info'/>"
                                 "<subscribe node='urn:xmpp:mix:nodes:jidmap'/>"
                                 "<subscribe node='urn:xmpp:mix:nodes:messages'/>"
                                 "<subscribe node='urn:xmpp:mix:nodes:participants'/>"
                                 "<subscribe node='urn:xmpp:mix:nodes:presence'/>"
                                 "</update-subscription>"
                                 "</iq>"));

    auto subscription = expectFutureVariant<QXmppMixManager::Subscription>(task);
    QVERIFY(subscription.additions.testFlag(QXmppMixConfigItem::Node::AllowedJids));
    QVERIFY(subscription.additions.testFlag(QXmppMixConfigItem::Node::AvatarData));
    QVERIFY(subscription.additions.testFlag(QXmppMixConfigItem::Node::AvatarMetadata));
    QVERIFY(subscription.additions.testFlag(QXmppMixConfigItem::Node::BannedJids));
    QVERIFY(subscription.additions.testFlag(QXmppMixConfigItem::Node::Configuration));
    QVERIFY(subscription.additions.testFlag(QXmppMixConfigItem::Node::Information));
    QVERIFY(subscription.additions.testFlag(QXmppMixConfigItem::Node::JidMap));
    QVERIFY(subscription.additions.testFlag(QXmppMixConfigItem::Node::Messages));
    QVERIFY(subscription.additions.testFlag(QXmppMixConfigItem::Node::Participants));
    QVERIFY(subscription.additions.testFlag(QXmppMixConfigItem::Node::Presence));
    // "QCOMPARE(subscription.additions, ~QXmppMixConfigItem::Nodes());" does not work.
    QCOMPARE(subscription.additions, QXmppMixConfigItem::Node::AllowedJids | QXmppMixConfigItem::Node::AvatarData | QXmppMixConfigItem::Node::AvatarMetadata | QXmppMixConfigItem::Node::BannedJids | QXmppMixConfigItem::Node::Configuration | QXmppMixConfigItem::Node::Information | QXmppMixConfigItem::Node::JidMap | QXmppMixConfigItem::Node::Messages | QXmppMixConfigItem::Node::Participants | QXmppMixConfigItem::Node::Presence);
    QCOMPARE(subscription.removals, QXmppMixConfigItem::Nodes());

    auto defaultRemovalParameterCall = [&client, manager]() {
        return manager->updateSubscriptions(QStringLiteral("coven@mix.shakespeare.example"), QXmppMixConfigItem::Node::AllowedJids | QXmppMixConfigItem::Node::BannedJids);
    };

    task = defaultRemovalParameterCall();

    client.expect(QStringLiteral("<iq id='qxmpp1' to='coven@mix.shakespeare.example' type='set'>"
                                 "<update-subscription xmlns='urn:xmpp:mix:core:1'>"
                                 "<subscribe node='urn:xmpp:mix:nodes:allowed'/>"
                                 "<subscribe node='urn:xmpp:mix:nodes:banned'/>"
                                 "</update-subscription>"
                                 "</iq>"));
    client.inject(QStringLiteral("<iq id='qxmpp1' from='coven@mix.shakespeare.example' type='result'>"
                                 "<update-subscription xmlns='urn:xmpp:mix:core:1'>"
                                 "<subscribe node='urn:xmpp:mix:nodes:allowed'/>"
                                 "<subscribe node='urn:xmpp:mix:nodes:banned'/>"
                                 "</update-subscription>"
                                 "</iq>"));

    subscription = expectFutureVariant<QXmppMixManager::Subscription>(task);
    QCOMPARE(subscription.additions, QXmppMixConfigItem::Node::AllowedJids | QXmppMixConfigItem::Node::BannedJids);
    QCOMPARE(subscription.removals, QXmppMixConfigItem::Nodes());

    auto call = [&client, manager]() {
        return manager->updateSubscriptions(u"coven@mix.shakespeare.example"_s, QXmppMixConfigItem::Node::Messages | QXmppMixConfigItem::Node::Presence, QXmppMixConfigItem::Node::Configuration | QXmppMixConfigItem::Node::Information);
    };

    task = call();

    client.expect(QStringLiteral("<iq id='qxmpp1' to='coven@mix.shakespeare.example' type='set'>"
                                 "<update-subscription xmlns='urn:xmpp:mix:core:1'>"
                                 "<subscribe node='urn:xmpp:mix:nodes:messages'/>"
                                 "<subscribe node='urn:xmpp:mix:nodes:presence'/>"
                                 "<unsubscribe node='urn:xmpp:mix:nodes:config'/>"
                                 "<unsubscribe node='urn:xmpp:mix:nodes:info'/>"
                                 "</update-subscription>"
                                 "</iq>"));
    client.inject(QStringLiteral("<iq id='qxmpp1' from='coven@mix.shakespeare.example' type='result'>"
                                 "<update-subscription xmlns='urn:xmpp:mix:core:1'>"
                                 "<subscribe node='urn:xmpp:mix:nodes:messages'/>"
                                 "<subscribe node='urn:xmpp:mix:nodes:presence'/>"
                                 "<unsubscribe node='urn:xmpp:mix:nodes:config'/>"
                                 "<unsubscribe node='urn:xmpp:mix:nodes:info'/>"
                                 "</update-subscription>"
                                 "</iq>"));

    subscription = expectFutureVariant<QXmppMixManager::Subscription>(task);
    QCOMPARE(subscription.additions, QXmppMixConfigItem::Node::Messages | QXmppMixConfigItem::Node::Presence);
    QCOMPARE(subscription.removals, QXmppMixConfigItem::Node::Configuration | QXmppMixConfigItem::Node::Information);

    testErrorFromChannel(task = call(), client);
}

void tst_QXmppMixManager::testRequestInvitation()
{
    auto tester = Tester();
    auto &client = tester.client;
    auto manager = tester.manager;
    auto logger = client.logger();

    auto call = [&client, manager]() {
        return manager->requestInvitation(u"coven@mix.shakespeare.example"_s, u"cat@shakespeare.example"_s);
    };

    auto task = call();

    client.expect(QStringLiteral("<iq id='qxmpp1' to='coven@mix.shakespeare.example' type='get'>"
                                 "<invite xmlns='urn:xmpp:mix:misc:0'>"
                                 "<invitee>cat@shakespeare.example</invitee>"
                                 "</invite>"
                                 "</iq>"));
    client.inject(QStringLiteral("<iq id='qxmpp1' from='coven@mix.shakespeare.example' type='result'>"
                                 "<invite xmlns='urn:xmpp:mix:misc:0'>"
                                 "<invitation xmlns='urn:xmpp:mix:misc:0'>"
                                 "<inviter>hag66@shakespeare.example</inviter>"
                                 "<invitee>cat@shakespeare.example</invitee>"
                                 "<channel>coven@mix.shakespeare.example</channel>"
                                 "<token>ABCDEF</token>"
                                 "</invitation>"
                                 "</invite>"
                                 "</iq>"));

    const auto invitation = expectFutureVariant<QXmppMixInvitation>(task);
    QCOMPARE(invitation.token(), u"ABCDEF"_s);

    testErrorFromChannel(task = call(), client);
}

void tst_QXmppMixManager::testRequestAllowedJids()
{
    auto tester = Tester();
    auto &client = tester.client;
    auto manager = tester.manager;

    auto call = [&client, manager]() {
        return manager->requestAllowedJids(u"coven@mix.shakespeare.example"_s);
    };

    auto task = call();

    client.expect(QStringLiteral("<iq id='qxmpp1' to='coven@mix.shakespeare.example' type='get'>"
                                 "<pubsub xmlns='http://jabber.org/protocol/pubsub'>"
                                 "<items node='urn:xmpp:mix:nodes:allowed'/>"
                                 "</pubsub>"
                                 "</iq>"));
    client.inject(QStringLiteral("<iq id='qxmpp1' from='coven@mix.shakespeare.example' type='result'>"
                                 "<pubsub xmlns='http://jabber.org/protocol/pubsub'>"
                                 "<items node='urn:xmpp:mix:nodes:allowed'>"
                                 "<item id='shakespeare.example'/>"
                                 "<item id='alice@wonderland.example'/>"
                                 "</items>"
                                 "</pubsub>"
                                 "</iq>"));

    auto allowedJids = expectFutureVariant<QVector<QXmppMixManager::Jid>>(task);
    QCOMPARE(allowedJids.at(0), u"shakespeare.example"_s);
    QCOMPARE(allowedJids.at(1), u"alice@wonderland.example"_s);

    testErrorFromChannel(task = call(), client);
}

void tst_QXmppMixManager::testAllowJid()
{
    auto tester = Tester();
    auto &client = tester.client;
    auto manager = tester.manager;

    auto call = [&client, manager]() {
        return manager->allowJid(u"coven@mix.shakespeare.example"_s, u"alice@wonderland.example"_s);
    };

    auto task = call();

    client.expect(QStringLiteral("<iq id='qxmpp1' to='coven@mix.shakespeare.example' type='set'>"
                                 "<pubsub xmlns='http://jabber.org/protocol/pubsub'>"
                                 "<publish node='urn:xmpp:mix:nodes:allowed'>"
                                 "<item id='alice@wonderland.example'/>"
                                 "</publish>"
                                 "</pubsub>"
                                 "</iq>"));
    client.inject(u"<iq id='qxmpp1' from='coven@mix.shakespeare.example' type='result'/>"_s);

    expectFutureVariant<QXmpp::Success>(task);

    testErrorFromChannel(task = call(), client);
}

void tst_QXmppMixManager::testDisallowJid()
{
    auto tester = Tester();
    auto &client = tester.client;
    auto manager = tester.manager;

    auto call = [&client, manager]() {
        return manager->disallowJid(u"coven@mix.shakespeare.example"_s, u"alice@wonderland.example"_s);
    };

    auto task = call();

    client.expect(QStringLiteral("<iq id='qxmpp1' to='coven@mix.shakespeare.example' type='set'>"
                                 "<pubsub xmlns='http://jabber.org/protocol/pubsub'>"
                                 "<retract node='urn:xmpp:mix:nodes:allowed'>"
                                 "<item id='alice@wonderland.example'/>"
                                 "</retract>"
                                 "</pubsub>"
                                 "</iq>"));
    client.inject(u"<iq id='qxmpp1' from='coven@mix.shakespeare.example' type='result'/>"_s);

    expectFutureVariant<QXmpp::Success>(task);

    testErrorFromChannel(task = call(), client);
}

void tst_QXmppMixManager::testDisallowAllJids()
{
    auto tester = Tester();
    auto &client = tester.client;
    auto manager = tester.manager;

    auto call = [&client, manager]() {
        return manager->disallowAllJids(u"coven@mix.shakespeare.example"_s);
    };

    auto task = call();

    client.expect(QStringLiteral("<iq id='qxmpp1' to='coven@mix.shakespeare.example' type='set'>"
                                 "<pubsub xmlns='http://jabber.org/protocol/pubsub#owner'>"
                                 "<purge node='urn:xmpp:mix:nodes:allowed'/>"
                                 "</pubsub>"
                                 "</iq>"));
    client.inject(u"<iq id='qxmpp1' from='coven@mix.shakespeare.example' type='result'/>"_s);

    expectFutureVariant<QXmpp::Success>(task);

    testErrorFromChannel(task = call(), client);
}

void tst_QXmppMixManager::testRequestBannedJids()
{
    auto tester = Tester();
    auto &client = tester.client;
    auto manager = tester.manager;

    auto call = [&client, manager]() {
        return manager->requestBannedJids(u"coven@mix.shakespeare.example"_s);
    };

    auto task = call();

    client.expect(QStringLiteral("<iq id='qxmpp1' to='coven@mix.shakespeare.example' type='get'>"
                                 "<pubsub xmlns='http://jabber.org/protocol/pubsub'>"
                                 "<items node='urn:xmpp:mix:nodes:banned'/>"
                                 "</pubsub>"
                                 "</iq>"));
    client.inject(QStringLiteral("<iq id='qxmpp1' from='coven@mix.shakespeare.example' type='result'>"
                                 "<pubsub xmlns='http://jabber.org/protocol/pubsub'>"
                                 "<items node='urn:xmpp:mix:nodes:banned'>"
                                 "<item id='lear@shakespeare.example'/>"
                                 "<item id='macbeth@shakespeare.example'/>"
                                 "</items>"
                                 "</pubsub>"
                                 "</iq>"));

    auto allowedJids = expectFutureVariant<QVector<QXmppMixManager::Jid>>(task);
    QCOMPARE(allowedJids.at(0), u"lear@shakespeare.example"_s);
    QCOMPARE(allowedJids.at(1), u"macbeth@shakespeare.example"_s);

    testErrorFromChannel(task = call(), client);
}

void tst_QXmppMixManager::testBanJid()
{
    auto tester = Tester();
    auto &client = tester.client;
    auto manager = tester.manager;

    auto call = [&client, manager]() {
        return manager->banJid(u"coven@mix.shakespeare.example"_s, u"macbeth@shakespeare.example"_s);
    };

    auto task = call();

    client.expect(QStringLiteral("<iq id='qxmpp1' to='coven@mix.shakespeare.example' type='set'>"
                                 "<pubsub xmlns='http://jabber.org/protocol/pubsub'>"
                                 "<publish node='urn:xmpp:mix:nodes:banned'>"
                                 "<item id='macbeth@shakespeare.example'/>"
                                 "</publish>"
                                 "</pubsub>"
                                 "</iq>"));
    client.inject(u"<iq id='qxmpp1' from='coven@mix.shakespeare.example' type='result'/>"_s);

    expectFutureVariant<QXmpp::Success>(task);

    testErrorFromChannel(task = call(), client);
}

void tst_QXmppMixManager::testUnbanJid()
{
    auto tester = Tester();
    auto &client = tester.client;
    auto manager = tester.manager;

    auto call = [&client, manager]() {
        return manager->unbanJid(u"coven@mix.shakespeare.example"_s, u"macbeth@shakespeare.example"_s);
    };

    auto task = call();

    client.expect(QStringLiteral("<iq id='qxmpp1' to='coven@mix.shakespeare.example' type='set'>"
                                 "<pubsub xmlns='http://jabber.org/protocol/pubsub'>"
                                 "<retract node='urn:xmpp:mix:nodes:banned'>"
                                 "<item id='macbeth@shakespeare.example'/>"
                                 "</retract>"
                                 "</pubsub>"
                                 "</iq>"));
    client.inject(u"<iq id='qxmpp1' from='coven@mix.shakespeare.example' type='result'/>"_s);

    expectFutureVariant<QXmpp::Success>(task);

    testErrorFromChannel(task = call(), client);
}

void tst_QXmppMixManager::testUnbanAllJids()
{
    auto tester = Tester();
    auto &client = tester.client;
    auto manager = tester.manager;

    auto call = [&client, manager]() {
        return manager->unbanAllJids(u"coven@mix.shakespeare.example"_s);
    };

    auto task = call();

    client.expect(QStringLiteral("<iq id='qxmpp1' to='coven@mix.shakespeare.example' type='set'>"
                                 "<pubsub xmlns='http://jabber.org/protocol/pubsub#owner'>"
                                 "<purge node='urn:xmpp:mix:nodes:banned'/>"
                                 "</pubsub>"
                                 "</iq>"));
    client.inject(u"<iq id='qxmpp1' from='coven@mix.shakespeare.example' type='result'/>"_s);

    expectFutureVariant<QXmpp::Success>(task);

    testErrorFromChannel(task = call(), client);
}

void tst_QXmppMixManager::testRequestParticipants()
{
    auto tester = Tester();
    auto &client = tester.client;
    auto manager = tester.manager;

    auto call = [&client, manager]() {
        return manager->requestParticipants(u"coven@mix.shakespeare.example"_s);
    };

    auto task = call();

    client.expect(QStringLiteral("<iq id='qxmpp1' to='coven@mix.shakespeare.example' type='get'>"
                                 "<pubsub xmlns='http://jabber.org/protocol/pubsub'>"
                                 "<items node='urn:xmpp:mix:nodes:participants'/>"
                                 "</pubsub>"
                                 "</iq>"));
    client.inject(QStringLiteral("<iq id='qxmpp1' from='coven@mix.shakespeare.example' type='result'>"
                                 "<pubsub xmlns='http://jabber.org/protocol/pubsub'>"
                                 "<items node='urn:xmpp:mix:nodes:participants'>"
                                 "<item id='123456'>"
                                 "<participant xmlns='urn:xmpp:mix:core:1'>"
                                 "<nick>thirdwitch</nick>"
                                 "<jid>hag66@shakespeare.example</jid>"
                                 "</participant>"
                                 "</item>"
                                 "<item id='123457'>"
                                 "<participant xmlns='urn:xmpp:mix:core:1'>"
                                 "<nick>fourthwitch</nick>"
                                 "<jid>hag67@shakespeare.example</jid>"
                                 "</participant>"
                                 "</item>"
                                 "</items>"
                                 "</pubsub>"
                                 "</iq>"));

    auto participants = expectFutureVariant<QVector<QXmppMixParticipantItem>>(task);
    QCOMPARE(participants.at(0).jid(), u"hag66@shakespeare.example"_s);
    QCOMPARE(participants.at(1).jid(), u"hag67@shakespeare.example"_s);

    testErrorFromChannel(task = call(), client);
}

void tst_QXmppMixManager::testLeaveChannel()
{
    auto tester = Tester(u"hag66@shakespeare.example"_s);
    auto &client = tester.client;
    auto manager = tester.manager;

    auto call = [&client, manager]() {
        return manager->leaveChannel(u"coven@mix.shakespeare.example"_s);
    };

    auto task = call();

    client.expect(QStringLiteral("<iq id='qxmpp1' to='hag66@shakespeare.example' type='set'>"
                                 "<client-leave xmlns='urn:xmpp:mix:pam:2' channel='coven@mix.shakespeare.example'>"
                                 "<leave xmlns='urn:xmpp:mix:core:1'/>"
                                 "</client-leave>"
                                 "</iq>"));
    client.inject(QStringLiteral("<iq id='qxmpp1' type='result'>"
                                 "<client-leave xmlns='urn:xmpp:mix:pam:2'>"
                                 "<leave xmlns='urn:xmpp:mix:core:1'/>"
                                 "</client-leave>"
                                 "</iq>"));

    expectFutureVariant<QXmpp::Success>(task);

    testError(task = call(), client, u"qxmpp1"_s, u"hag66@shakespeare.example"_s);
}

void tst_QXmppMixManager::testDeleteChannel()
{
    auto tester = Tester();
    auto &client = tester.client;
    auto manager = tester.manager;

    auto call = [&client, manager]() {
        return manager->deleteChannel(u"coven@mix.shakespeare.example"_s);
    };

    auto task = call();

    client.expect(QStringLiteral("<iq id='qxmpp1' to='mix.shakespeare.example' type='set'>"
                                 "<destroy xmlns='urn:xmpp:mix:core:1' channel='coven'/>"
                                 "</iq>"));
    client.inject(u"<iq id='qxmpp1' from='mix.shakespeare.example' type='result'/>"_s);

    expectFutureVariant<QXmpp::Success>(task);

    testError(task = call(), client, u"qxmpp1"_s, u"mix.shakespeare.example"_s);
}

template<typename T>
void tst_QXmppMixManager::testErrorFromChannel(QXmppTask<T> &task, TestClient &client)
{
    testErrorFromChannel(task, client, u"qxmpp1"_s);
}

template<typename T>
void tst_QXmppMixManager::testErrorFromChannel(QXmppTask<T> &task, TestClient &client, const QString &id)
{
    testError(task, client, id, u"coven@mix.shakespeare.example"_s);
}

template<typename T>
void tst_QXmppMixManager::testError(QXmppTask<T> &task, TestClient &client, const QString &id, const QString &from)
{
    client.ignore();
    client.inject(QStringLiteral("<iq id='%1' from='%2' type='error'>"
                                 "<error type='cancel'>"
                                 "<not-allowed xmlns='urn:ietf:params:xml:ns:xmpp-stanzas'/>"
                                 "</error>"
                                 "</iq>")
                      .arg(id, from));

    expectFutureVariant<QXmppError>(task);
}

QTEST_MAIN(tst_QXmppMixManager)
#include "tst_qxmppmixmanager.moc"<|MERGE_RESOLUTION|>--- conflicted
+++ resolved
@@ -204,8 +204,8 @@
     auto [client, manager] = Tester(u"hag66@shakespeare.example"_s);
 
     QXmppDiscoveryIq userIq;
-    userIq.setFeatures({ QStringLiteral("urn:xmpp:mix:pam:2"),
-                         QStringLiteral("urn:xmpp:mix:pam:2#archive") });
+    userIq.setFeatures({ u"urn:xmpp:mix:pam:2"_s,
+                         u"urn:xmpp:mix:pam:2#archive"_s });
 
     manager->handleDiscoInfo(userIq);
 
@@ -223,32 +223,16 @@
     identity.setCategory(u"conference"_s);
     identity.setType(u"mix"_s);
 
-<<<<<<< HEAD
-    QXmppDiscoveryIq iq;
-    iq.setFeatures({ u"urn:xmpp:mix:pam:2"_s,
-                     u"urn:xmpp:mix:pam:2#archive"_s,
-                     u"urn:xmpp:mix:core:1"_s,
-                     u"urn:xmpp:mix:core:1#searchable"_s,
-                     u"urn:xmpp:mix:core:1#create-channel"_s });
-    iq.setIdentities({ identity });
-=======
     QXmppDiscoveryIq serverIq;
-    serverIq.setFrom(QStringLiteral("mix.shakespeare.example"));
-    serverIq.setFeatures({ QStringLiteral("urn:xmpp:mix:core:1"),
-                           QStringLiteral("urn:xmpp:mix:core:1#searchable"),
-                           QStringLiteral("urn:xmpp:mix:core:1#create-channel") });
+    serverIq.setFrom(u"mix.shakespeare.example"_s);
+    serverIq.setFeatures({ u"urn:xmpp:mix:core:1"_s,
+                           u"urn:xmpp:mix:core:1#searchable"_s,
+                           u"urn:xmpp:mix:core:1#create-channel"_s });
     serverIq.setIdentities({ identity });
->>>>>>> ce9b3c3b
 
     manager->handleDiscoInfo(serverIq);
 
-<<<<<<< HEAD
-    QCOMPARE(manager->participantSupport(), QXmppMixManager::Support::Supported);
-    QCOMPARE(manager->messageArchivingSupport(), QXmppMixManager::Support::Supported);
-    QCOMPARE(manager->services().at(0).jid, u"shakespeare.example"_s);
-=======
-    QCOMPARE(manager->services().at(0).jid, QStringLiteral("mix.shakespeare.example"));
->>>>>>> ce9b3c3b
+    QCOMPARE(manager->services().at(0).jid, u"mix.shakespeare.example"_s);
     QVERIFY(manager->services().at(0).channelsSearchable);
     QVERIFY(manager->services().at(0).channelCreationAllowed);
 
@@ -272,13 +256,14 @@
 
     auto task = call();
 
-    client.expect(QStringLiteral("<iq id='qxmpp1' to='coven@mix.shakespeare.example' type='set'>"
-                                 "<pubsub xmlns='http://jabber.org/protocol/pubsub'>"
-                                 "<publish node='urn:xmpp:mix:nodes:allowed'>"
-                                 "<item id='alice@wonderland.example'/>"
-                                 "</publish>"
-                                 "</pubsub>"
-                                 "</iq>"));
+    client.expect(
+        "<iq id='qxmpp1' to='coven@mix.shakespeare.example' type='set'>"
+        "<pubsub xmlns='http://jabber.org/protocol/pubsub'>"
+        "<publish node='urn:xmpp:mix:nodes:allowed'>"
+        "<item id='alice@wonderland.example'/>"
+        "</publish>"
+        "</pubsub>"
+        "</iq>");
     client.inject(u"<iq id='qxmpp1' from='coven@mix.shakespeare.example' type='result'/>"_s);
 
     expectFutureVariant<QXmpp::Success>(task);
@@ -298,19 +283,21 @@
 
     auto task = call();
 
-    client.expect(QStringLiteral("<iq id='qxmpp1' to='coven@mix.shakespeare.example' type='get'>"
-                                 "<pubsub xmlns='http://jabber.org/protocol/pubsub'>"
-                                 "<items node='urn:xmpp:mix:nodes:allowed'/>"
-                                 "</pubsub>"
-                                 "</iq>"));
-    client.inject(QStringLiteral("<iq id='qxmpp1' from='coven@mix.shakespeare.example' type='result'>"
-                                 "<pubsub xmlns='http://jabber.org/protocol/pubsub'>"
-                                 "<items node='urn:xmpp:mix:nodes:allowed'>"
-                                 "<item id='shakespeare.example'/>"
-                                 "<item id='alice@wonderland.example'/>"
-                                 "</items>"
-                                 "</pubsub>"
-                                 "</iq>"));
+    client.expect(
+        "<iq id='qxmpp1' to='coven@mix.shakespeare.example' type='get'>"
+        "<pubsub xmlns='http://jabber.org/protocol/pubsub'>"
+        "<items node='urn:xmpp:mix:nodes:allowed'/>"
+        "</pubsub>"
+        "</iq>");
+    client.inject(
+        "<iq id='qxmpp1' from='coven@mix.shakespeare.example' type='result'>"
+        "<pubsub xmlns='http://jabber.org/protocol/pubsub'>"
+        "<items node='urn:xmpp:mix:nodes:allowed'>"
+        "<item id='shakespeare.example'/>"
+        "<item id='alice@wonderland.example'/>"
+        "</items>"
+        "</pubsub>"
+        "</iq>");
 
     auto jids = expectFutureVariant<QVector<QXmppMixManager::Jid>>(task);
     QCOMPARE(jids.at(0), u"shakespeare.example"_s);
@@ -346,29 +333,31 @@
 
     auto task = call();
 
-    client.expect(QStringLiteral("<iq id='qxmpp1' to='hag66@shakespeare.example' type='set'>"
-                                 "<client-join xmlns='urn:xmpp:mix:pam:2' channel='coven@mix.shakespeare.example'>"
-                                 "<join xmlns='urn:xmpp:mix:core:1'>"
-                                 "<subscribe node='urn:xmpp:mix:nodes:allowed'/>"
-                                 "<subscribe node='urn:xmpp:mix:nodes:banned'/>"
-                                 "<nick>third witch</nick>"
-                                 "<invitation xmlns='urn:xmpp:mix:misc:0'>"
-                                 "<inviter>hag66@shakespeare.example</inviter>"
-                                 "<invitee>cat@shakespeare.example</invitee>"
-                                 "<channel>coven@mix.shakespeare.example</channel>"
-                                 "<token>ABCDEF</token>"
-                                 "</invitation>"
-                                 "</join>"
-                                 "</client-join>"
-                                 "</iq>"));
-    client.inject(QStringLiteral("<iq id='qxmpp1' type='result'>"
-                                 "<client-join xmlns='urn:xmpp:mix:pam:2'>"
-                                 "<join xmlns='urn:xmpp:mix:core:1' id='123456'>"
-                                 "<subscribe node='urn:xmpp:mix:nodes:allowed'/>"
-                                 "<nick>third witch 2</nick>"
-                                 "</join>"
-                                 "</client-join>"
-                                 "</iq>"));
+    client.expect(
+        "<iq id='qxmpp1' to='hag66@shakespeare.example' type='set'>"
+        "<client-join xmlns='urn:xmpp:mix:pam:2' channel='coven@mix.shakespeare.example'>"
+        "<join xmlns='urn:xmpp:mix:core:1'>"
+        "<subscribe node='urn:xmpp:mix:nodes:allowed'/>"
+        "<subscribe node='urn:xmpp:mix:nodes:banned'/>"
+        "<nick>third witch</nick>"
+        "<invitation xmlns='urn:xmpp:mix:misc:0'>"
+        "<inviter>hag66@shakespeare.example</inviter>"
+        "<invitee>cat@shakespeare.example</invitee>"
+        "<channel>coven@mix.shakespeare.example</channel>"
+        "<token>ABCDEF</token>"
+        "</invitation>"
+        "</join>"
+        "</client-join>"
+        "</iq>");
+    client.inject(
+        "<iq id='qxmpp1' type='result'>"
+        "<client-join xmlns='urn:xmpp:mix:pam:2'>"
+        "<join xmlns='urn:xmpp:mix:core:1' id='123456'>"
+        "<subscribe node='urn:xmpp:mix:nodes:allowed'/>"
+        "<nick>third witch 2</nick>"
+        "</join>"
+        "</client-join>"
+        "</iq>");
 
     auto result = expectFutureVariant<QXmppMixManager::Participation>(task);
     QCOMPARE(result.participantId, u"123456"_s);
@@ -614,12 +603,14 @@
 
     auto task = call();
 
-    client.inject(QStringLiteral("<iq id='qxmpp1' from='mix.shakespeare.example' type='result'>"
-                                 "<create xmlns='urn:xmpp:mix:core:1' channel='A1B2C345'/>"
-                                 "</iq>"));
-    client.expect(QStringLiteral("<iq id='qxmpp1' to='mix.shakespeare.example' type='set'>"
-                                 "<create xmlns='urn:xmpp:mix:core:1'/>"
-                                 "</iq>"));
+    client.inject(
+        "<iq id='qxmpp1' from='mix.shakespeare.example' type='result'>"
+        "<create xmlns='urn:xmpp:mix:core:1' channel='A1B2C345'/>"
+        "</iq>");
+    client.expect(
+        "<iq id='qxmpp1' to='mix.shakespeare.example' type='set'>"
+        "<create xmlns='urn:xmpp:mix:core:1'/>"
+        "</iq>");
 
     auto channelJid = expectFutureVariant<QXmppMixManager::ChannelJid>(task);
     QCOMPARE(channelJid, u"A1B2C345@mix.shakespeare.example"_s);
@@ -639,12 +630,14 @@
 
     auto task = call();
 
-    client.expect(QStringLiteral("<iq id='qxmpp1' to='mix.shakespeare.example' type='set'>"
-                                 "<create xmlns='urn:xmpp:mix:core:1' channel='coven'/>"
-                                 "</iq>"));
-    client.inject(QStringLiteral("<iq id='qxmpp1' from='mix.shakespeare.example' type='result'>"
-                                 "<create xmlns='urn:xmpp:mix:core:1' channel='coven'/>"
-                                 "</iq>"));
+    client.expect(
+        "<iq id='qxmpp1' to='mix.shakespeare.example' type='set'>"
+        "<create xmlns='urn:xmpp:mix:core:1' channel='coven'/>"
+        "</iq>");
+    client.inject(
+        "<iq id='qxmpp1' from='mix.shakespeare.example' type='result'>"
+        "<create xmlns='urn:xmpp:mix:core:1' channel='coven'/>"
+        "</iq>");
 
     auto channelJid = expectFutureVariant<QXmppMixManager::ChannelJid>(task);
     QCOMPARE(channelJid, u"coven@mix.shakespeare.example"_s);
@@ -664,16 +657,18 @@
 
     auto task = call();
 
-    client.expect(QStringLiteral("<iq id='qxmpp1' to='mix.shakespeare.example' type='get'>"
-                                 "<query xmlns='http://jabber.org/protocol/disco#items'/>"
-                                 "</iq>"));
-    client.inject(QStringLiteral("<iq id='qxmpp1' from='mix.shakespeare.example' type='result'>"
-                                 "<query xmlns='http://jabber.org/protocol/disco#items'>"
-                                 "<item jid='coven@mix.shakespeare.example'/>"
-                                 "<item jid='spells@mix.shakespeare.example'/>"
-                                 "<item jid='wizards@mix.shakespeare.example'/>"
-                                 "</query>"
-                                 "</iq>"));
+    client.expect(
+        "<iq id='qxmpp1' to='mix.shakespeare.example' type='get'>"
+        "<query xmlns='http://jabber.org/protocol/disco#items'/>"
+        "</iq>");
+    client.inject(
+        "<iq id='qxmpp1' from='mix.shakespeare.example' type='result'>"
+        "<query xmlns='http://jabber.org/protocol/disco#items'>"
+        "<item jid='coven@mix.shakespeare.example'/>"
+        "<item jid='spells@mix.shakespeare.example'/>"
+        "<item jid='wizards@mix.shakespeare.example'/>"
+        "</query>"
+        "</iq>");
 
     auto jids = expectFutureVariant<QVector<QXmppMixManager::ChannelJid>>(task);
     QCOMPARE(jids.size(), 3);
@@ -696,15 +691,17 @@
 
     auto task = call();
 
-    client.expect(QStringLiteral("<iq id='qxmpp1' to='coven@mix.shakespeare.example' type='get'>"
-                                 "<query xmlns='http://jabber.org/protocol/disco#items' node='mix'/>"
-                                 "</iq>"));
-    client.inject(QStringLiteral("<iq id='qxmpp1' from='coven@mix.shakespeare.example' type='result'>"
-                                 "<query xmlns='http://jabber.org/protocol/disco#items' node='mix'>"
-                                 "<item jid='coven@mix.shakespeare.example' node='urn:xmpp:mix:nodes:presence'/>"
-                                 "<item jid='coven@mix.shakespeare.example' node='urn:xmpp:mix:nodes:allowed'/>"
-                                 "</query>"
-                                 "</iq>"));
+    client.expect(
+        "<iq id='qxmpp1' to='coven@mix.shakespeare.example' type='get'>"
+        "<query xmlns='http://jabber.org/protocol/disco#items' node='mix'/>"
+        "</iq>");
+    client.inject(
+        "<iq id='qxmpp1' from='coven@mix.shakespeare.example' type='result'>"
+        "<query xmlns='http://jabber.org/protocol/disco#items' node='mix'>"
+        "<item jid='coven@mix.shakespeare.example' node='urn:xmpp:mix:nodes:presence'/>"
+        "<item jid='coven@mix.shakespeare.example' node='urn:xmpp:mix:nodes:allowed'/>"
+        "</query>"
+        "</iq>");
 
     auto nodes = expectFutureVariant<QXmppMixConfigItem::Nodes>(task);
     QCOMPARE(nodes, QXmppMixConfigItem::Node::AllowedJids | QXmppMixConfigItem::Node::Presence);
@@ -724,27 +721,29 @@
 
     auto task = call();
 
-    client.expect(QStringLiteral("<iq id='qxmpp1' to='coven@mix.shakespeare.example' type='get'>"
-                                 "<pubsub xmlns='http://jabber.org/protocol/pubsub'>"
-                                 "<items node='urn:xmpp:mix:nodes:config'/>"
-                                 "</pubsub>"
-                                 "</iq>"));
-    client.inject(QStringLiteral("<iq id='qxmpp1' from='coven@mix.shakespeare.example' type='result'>"
-                                 "<pubsub xmlns='http://jabber.org/protocol/pubsub'>"
-                                 "<items node='urn:xmpp:mix:nodes:config'>"
-                                 "<item id='2016-05-30T09:00:00'>"
-                                 "<x xmlns='jabber:x:data' type='result'>"
-                                 "<field type='hidden' var='FORM_TYPE'>"
-                                 "<value>urn:xmpp:mix:admin:0</value>"
-                                 "</field>"
-                                 "<field type='jid-single' var='Last Change Made By'>"
-                                 "<value>greymalkin@shakespeare.example</value>"
-                                 "</field>"
-                                 "</x>"
-                                 "</item>"
-                                 "</items>"
-                                 "</pubsub>"
-                                 "</iq>"));
+    client.expect(
+        "<iq id='qxmpp1' to='coven@mix.shakespeare.example' type='get'>"
+        "<pubsub xmlns='http://jabber.org/protocol/pubsub'>"
+        "<items node='urn:xmpp:mix:nodes:config'/>"
+        "</pubsub>"
+        "</iq>");
+    client.inject(
+        "<iq id='qxmpp1' from='coven@mix.shakespeare.example' type='result'>"
+        "<pubsub xmlns='http://jabber.org/protocol/pubsub'>"
+        "<items node='urn:xmpp:mix:nodes:config'>"
+        "<item id='2016-05-30T09:00:00'>"
+        "<x xmlns='jabber:x:data' type='result'>"
+        "<field type='hidden' var='FORM_TYPE'>"
+        "<value>urn:xmpp:mix:admin:0</value>"
+        "</field>"
+        "<field type='jid-single' var='Last Change Made By'>"
+        "<value>greymalkin@shakespeare.example</value>"
+        "</field>"
+        "</x>"
+        "</item>"
+        "</items>"
+        "</pubsub>"
+        "</iq>");
 
     auto configuration = expectFutureVariant<QXmppMixConfigItem>(task);
     QCOMPARE(configuration.lastEditorJid(), u"greymalkin@shakespeare.example"_s);
@@ -768,29 +767,31 @@
 
     auto task = call();
 
-    client.expect(QStringLiteral("<iq id='qxmpp1' to='coven@mix.shakespeare.example' type='set'>"
-                                 "<pubsub xmlns='http://jabber.org/protocol/pubsub'>"
-                                 "<publish node='urn:xmpp:mix:nodes:config'>"
-                                 "<item id='2016-05-30T09:00:00'>"
-                                 "<x xmlns='jabber:x:data' type='submit'>"
-                                 "<field type='hidden' var='FORM_TYPE'>"
-                                 "<value>urn:xmpp:mix:admin:0</value>"
-                                 "</field>"
-                                 "<field type='jid-multi' var='Owner'>"
-                                 "<value>greymalkin@shakespeare.example</value>"
-                                 "</field>"
-                                 "</x>"
-                                 "</item>"
-                                 "</publish>"
-                                 "</pubsub>"
-                                 "</iq>"));
-    client.inject(QStringLiteral("<iq id='qxmpp1' from='coven@mix.shakespeare.example' type='result'>"
-                                 "<pubsub xmlns='http://jabber.org/protocol/pubsub'>"
-                                 "<publish node='urn:xmpp:mix:nodes:config'>"
-                                 "<item id='2016-05-30T09:00:00'/>"
-                                 "</publish>"
-                                 "</pubsub>"
-                                 "</iq>"));
+    client.expect(
+        "<iq id='qxmpp1' to='coven@mix.shakespeare.example' type='set'>"
+        "<pubsub xmlns='http://jabber.org/protocol/pubsub'>"
+        "<publish node='urn:xmpp:mix:nodes:config'>"
+        "<item id='2016-05-30T09:00:00'>"
+        "<x xmlns='jabber:x:data' type='submit'>"
+        "<field type='hidden' var='FORM_TYPE'>"
+        "<value>urn:xmpp:mix:admin:0</value>"
+        "</field>"
+        "<field type='jid-multi' var='Owner'>"
+        "<value>greymalkin@shakespeare.example</value>"
+        "</field>"
+        "</x>"
+        "</item>"
+        "</publish>"
+        "</pubsub>"
+        "</iq>");
+    client.inject(
+        "<iq id='qxmpp1' from='coven@mix.shakespeare.example' type='result'>"
+        "<pubsub xmlns='http://jabber.org/protocol/pubsub'>"
+        "<publish node='urn:xmpp:mix:nodes:config'>"
+        "<item id='2016-05-30T09:00:00'/>"
+        "</publish>"
+        "</pubsub>"
+        "</iq>");
 
     expectFutureVariant<QXmpp::Success>(task);
 
@@ -809,27 +810,29 @@
 
     auto task = call();
 
-    client.expect(QStringLiteral("<iq id='qxmpp1' to='coven@mix.shakespeare.example' type='get'>"
-                                 "<pubsub xmlns='http://jabber.org/protocol/pubsub'>"
-                                 "<items node='urn:xmpp:mix:nodes:info'/>"
-                                 "</pubsub>"
-                                 "</iq>"));
-    client.inject(QStringLiteral("<iq id='qxmpp1' from='coven@mix.shakespeare.example' type='result'>"
-                                 "<pubsub xmlns='http://jabber.org/protocol/pubsub'>"
-                                 "<items node='urn:xmpp:mix:nodes:info'>"
-                                 "<item id='2016-05-30T09:00:00'>"
-                                 "<x xmlns='jabber:x:data' type='result'>"
-                                 "<field type='hidden' var='FORM_TYPE'>"
-                                 "<value>urn:xmpp:mix:core:1</value>"
-                                 "</field>"
-                                 "<field type='text-single' var='Name'>"
-                                 "<value>Witches Coven</value>"
-                                 "</field>"
-                                 "</x>"
-                                 "</item>"
-                                 "</items>"
-                                 "</pubsub>"
-                                 "</iq>"));
+    client.expect(
+        "<iq id='qxmpp1' to='coven@mix.shakespeare.example' type='get'>"
+        "<pubsub xmlns='http://jabber.org/protocol/pubsub'>"
+        "<items node='urn:xmpp:mix:nodes:info'/>"
+        "</pubsub>"
+        "</iq>");
+    client.inject(
+        "<iq id='qxmpp1' from='coven@mix.shakespeare.example' type='result'>"
+        "<pubsub xmlns='http://jabber.org/protocol/pubsub'>"
+        "<items node='urn:xmpp:mix:nodes:info'>"
+        "<item id='2016-05-30T09:00:00'>"
+        "<x xmlns='jabber:x:data' type='result'>"
+        "<field type='hidden' var='FORM_TYPE'>"
+        "<value>urn:xmpp:mix:core:1</value>"
+        "</field>"
+        "<field type='text-single' var='Name'>"
+        "<value>Witches Coven</value>"
+        "</field>"
+        "</x>"
+        "</item>"
+        "</items>"
+        "</pubsub>"
+        "</iq>");
 
     auto information = expectFutureVariant<QXmppMixInfoItem>(task);
     QCOMPARE(information.name(), u"Witches Coven"_s);
@@ -853,29 +856,31 @@
 
     auto task = call();
 
-    client.expect(QStringLiteral("<iq id='qxmpp1' to='coven@mix.shakespeare.example' type='set'>"
-                                 "<pubsub xmlns='http://jabber.org/protocol/pubsub'>"
-                                 "<publish node='urn:xmpp:mix:nodes:info'>"
-                                 "<item id='2016-05-30T09:00:00'>"
-                                 "<x xmlns='jabber:x:data' type='submit'>"
-                                 "<field type='hidden' var='FORM_TYPE'>"
-                                 "<value>urn:xmpp:mix:core:1</value>"
-                                 "</field>"
-                                 "<field type='text-single' var='Name'>"
-                                 "<value>The Coven</value>"
-                                 "</field>"
-                                 "</x>"
-                                 "</item>"
-                                 "</publish>"
-                                 "</pubsub>"
-                                 "</iq>"));
-    client.inject(QStringLiteral("<iq id='qxmpp1' from='coven@mix.shakespeare.example' type='result'>"
-                                 "<pubsub xmlns='http://jabber.org/protocol/pubsub'>"
-                                 "<publish node='urn:xmpp:mix:nodes:info'>"
-                                 "<item id='2016-05-30T09:00:00'/>"
-                                 "</publish>"
-                                 "</pubsub>"
-                                 "</iq>"));
+    client.expect(
+        "<iq id='qxmpp1' to='coven@mix.shakespeare.example' type='set'>"
+        "<pubsub xmlns='http://jabber.org/protocol/pubsub'>"
+        "<publish node='urn:xmpp:mix:nodes:info'>"
+        "<item id='2016-05-30T09:00:00'>"
+        "<x xmlns='jabber:x:data' type='submit'>"
+        "<field type='hidden' var='FORM_TYPE'>"
+        "<value>urn:xmpp:mix:core:1</value>"
+        "</field>"
+        "<field type='text-single' var='Name'>"
+        "<value>The Coven</value>"
+        "</field>"
+        "</x>"
+        "</item>"
+        "</publish>"
+        "</pubsub>"
+        "</iq>");
+    client.inject(
+        "<iq id='qxmpp1' from='coven@mix.shakespeare.example' type='result'>"
+        "<pubsub xmlns='http://jabber.org/protocol/pubsub'>"
+        "<publish node='urn:xmpp:mix:nodes:info'>"
+        "<item id='2016-05-30T09:00:00'/>"
+        "</publish>"
+        "</pubsub>"
+        "</iq>");
 
     expectFutureVariant<QXmpp::Success>(task);
 
@@ -894,30 +899,32 @@
 
     auto task = call();
 
-    client.expect(QStringLiteral("<iq id='qxmpp1' to='hag66@shakespeare.example' type='set'>"
-                                 "<client-join xmlns='urn:xmpp:mix:pam:2' channel='coven@mix.shakespeare.example'>"
-                                 "<join xmlns='urn:xmpp:mix:core:1'>"
-                                 "<subscribe node='urn:xmpp:mix:nodes:allowed'/>"
-                                 "<subscribe node='urn:xmpp:avatar:data'/>"
-                                 "<subscribe node='urn:xmpp:avatar:metadata'/>"
-                                 "<subscribe node='urn:xmpp:mix:nodes:banned'/>"
-                                 "<subscribe node='urn:xmpp:mix:nodes:config'/>"
-                                 "<subscribe node='urn:xmpp:mix:nodes:info'/>"
-                                 "<subscribe node='urn:xmpp:mix:nodes:jidmap'/>"
-                                 "<subscribe node='urn:xmpp:mix:nodes:messages'/>"
-                                 "<subscribe node='urn:xmpp:mix:nodes:participants'/>"
-                                 "<subscribe node='urn:xmpp:mix:nodes:presence'/>"
-                                 "</join>"
-                                 "</client-join>"
-                                 "</iq>"));
-    client.inject(QStringLiteral("<iq id='qxmpp1' type='result'>"
-                                 "<client-join xmlns='urn:xmpp:mix:pam:2'>"
-                                 "<join xmlns='urn:xmpp:mix:core:1' id='123456'>"
-                                 "<subscribe node='urn:xmpp:mix:nodes:messages'/>"
-                                 "<subscribe node='urn:xmpp:mix:nodes:presence'/>"
-                                 "</join>"
-                                 "</client-join>"
-                                 "</iq>"));
+    client.expect(
+        "<iq id='qxmpp1' to='hag66@shakespeare.example' type='set'>"
+        "<client-join xmlns='urn:xmpp:mix:pam:2' channel='coven@mix.shakespeare.example'>"
+        "<join xmlns='urn:xmpp:mix:core:1'>"
+        "<subscribe node='urn:xmpp:mix:nodes:allowed'/>"
+        "<subscribe node='urn:xmpp:avatar:data'/>"
+        "<subscribe node='urn:xmpp:avatar:metadata'/>"
+        "<subscribe node='urn:xmpp:mix:nodes:banned'/>"
+        "<subscribe node='urn:xmpp:mix:nodes:config'/>"
+        "<subscribe node='urn:xmpp:mix:nodes:info'/>"
+        "<subscribe node='urn:xmpp:mix:nodes:jidmap'/>"
+        "<subscribe node='urn:xmpp:mix:nodes:messages'/>"
+        "<subscribe node='urn:xmpp:mix:nodes:participants'/>"
+        "<subscribe node='urn:xmpp:mix:nodes:presence'/>"
+        "</join>"
+        "</client-join>"
+        "</iq>");
+    client.inject(
+        "<iq id='qxmpp1' type='result'>"
+        "<client-join xmlns='urn:xmpp:mix:pam:2'>"
+        "<join xmlns='urn:xmpp:mix:core:1' id='123456'>"
+        "<subscribe node='urn:xmpp:mix:nodes:messages'/>"
+        "<subscribe node='urn:xmpp:mix:nodes:presence'/>"
+        "</join>"
+        "</client-join>"
+        "</iq>");
 
     auto result = expectFutureVariant<QXmppMixManager::Participation>(task);
     QCOMPARE(result.participantId, u"123456"_s);
@@ -933,32 +940,34 @@
 
     auto task = manager->joinChannel(u"coven@mix.shakespeare.example"_s, u"third witch"_s);
 
-    client.expect(QStringLiteral("<iq id='qxmpp1' to='hag66@shakespeare.example' type='set'>"
-                                 "<client-join xmlns='urn:xmpp:mix:pam:2' channel='coven@mix.shakespeare.example'>"
-                                 "<join xmlns='urn:xmpp:mix:core:1'>"
-                                 "<subscribe node='urn:xmpp:mix:nodes:allowed'/>"
-                                 "<subscribe node='urn:xmpp:avatar:data'/>"
-                                 "<subscribe node='urn:xmpp:avatar:metadata'/>"
-                                 "<subscribe node='urn:xmpp:mix:nodes:banned'/>"
-                                 "<subscribe node='urn:xmpp:mix:nodes:config'/>"
-                                 "<subscribe node='urn:xmpp:mix:nodes:info'/>"
-                                 "<subscribe node='urn:xmpp:mix:nodes:jidmap'/>"
-                                 "<subscribe node='urn:xmpp:mix:nodes:messages'/>"
-                                 "<subscribe node='urn:xmpp:mix:nodes:participants'/>"
-                                 "<subscribe node='urn:xmpp:mix:nodes:presence'/>"
-                                 "<nick>third witch</nick>"
-                                 "</join>"
-                                 "</client-join>"
-                                 "</iq>"));
-    client.inject(QStringLiteral("<iq id='qxmpp1' type='result'>"
-                                 "<client-join xmlns='urn:xmpp:mix:pam:2'>"
-                                 "<join xmlns='urn:xmpp:mix:core:1' id='123456'>"
-                                 "<subscribe node='urn:xmpp:mix:nodes:messages'/>"
-                                 "<subscribe node='urn:xmpp:mix:nodes:presence'/>"
-                                 "<nick>third witch</nick>"
-                                 "</join>"
-                                 "</client-join>"
-                                 "</iq>"));
+    client.expect(
+        "<iq id='qxmpp1' to='hag66@shakespeare.example' type='set'>"
+        "<client-join xmlns='urn:xmpp:mix:pam:2' channel='coven@mix.shakespeare.example'>"
+        "<join xmlns='urn:xmpp:mix:core:1'>"
+        "<subscribe node='urn:xmpp:mix:nodes:allowed'/>"
+        "<subscribe node='urn:xmpp:avatar:data'/>"
+        "<subscribe node='urn:xmpp:avatar:metadata'/>"
+        "<subscribe node='urn:xmpp:mix:nodes:banned'/>"
+        "<subscribe node='urn:xmpp:mix:nodes:config'/>"
+        "<subscribe node='urn:xmpp:mix:nodes:info'/>"
+        "<subscribe node='urn:xmpp:mix:nodes:jidmap'/>"
+        "<subscribe node='urn:xmpp:mix:nodes:messages'/>"
+        "<subscribe node='urn:xmpp:mix:nodes:participants'/>"
+        "<subscribe node='urn:xmpp:mix:nodes:presence'/>"
+        "<nick>third witch</nick>"
+        "</join>"
+        "</client-join>"
+        "</iq>");
+    client.inject(
+        "<iq id='qxmpp1' type='result'>"
+        "<client-join xmlns='urn:xmpp:mix:pam:2'>"
+        "<join xmlns='urn:xmpp:mix:core:1' id='123456'>"
+        "<subscribe node='urn:xmpp:mix:nodes:messages'/>"
+        "<subscribe node='urn:xmpp:mix:nodes:presence'/>"
+        "<nick>third witch</nick>"
+        "</join>"
+        "</client-join>"
+        "</iq>");
 
     auto result = expectFutureVariant<QXmppMixManager::Participation>(task);
     QCOMPARE(result.participantId, u"123456"_s);
@@ -972,22 +981,24 @@
 
     auto task = manager->joinChannel(u"coven@mix.shakespeare.example"_s, {}, QXmppMixConfigItem::Node::Messages | QXmppMixConfigItem::Node::Presence);
 
-    client.expect(QStringLiteral("<iq id='qxmpp1' to='hag66@shakespeare.example' type='set'>"
-                                 "<client-join xmlns='urn:xmpp:mix:pam:2' channel='coven@mix.shakespeare.example'>"
-                                 "<join xmlns='urn:xmpp:mix:core:1'>"
-                                 "<subscribe node='urn:xmpp:mix:nodes:messages'/>"
-                                 "<subscribe node='urn:xmpp:mix:nodes:presence'/>"
-                                 "</join>"
-                                 "</client-join>"
-                                 "</iq>"));
-    client.inject(QStringLiteral("<iq id='qxmpp1' type='result'>"
-                                 "<client-join xmlns='urn:xmpp:mix:pam:2'>"
-                                 "<join xmlns='urn:xmpp:mix:core:1' id='123456'>"
-                                 "<subscribe node='urn:xmpp:mix:nodes:messages'/>"
-                                 "<subscribe node='urn:xmpp:mix:nodes:presence'/>"
-                                 "</join>"
-                                 "</client-join>"
-                                 "</iq>"));
+    client.expect(
+        "<iq id='qxmpp1' to='hag66@shakespeare.example' type='set'>"
+        "<client-join xmlns='urn:xmpp:mix:pam:2' channel='coven@mix.shakespeare.example'>"
+        "<join xmlns='urn:xmpp:mix:core:1'>"
+        "<subscribe node='urn:xmpp:mix:nodes:messages'/>"
+        "<subscribe node='urn:xmpp:mix:nodes:presence'/>"
+        "</join>"
+        "</client-join>"
+        "</iq>");
+    client.inject(
+        "<iq id='qxmpp1' type='result'>"
+        "<client-join xmlns='urn:xmpp:mix:pam:2'>"
+        "<join xmlns='urn:xmpp:mix:core:1' id='123456'>"
+        "<subscribe node='urn:xmpp:mix:nodes:messages'/>"
+        "<subscribe node='urn:xmpp:mix:nodes:presence'/>"
+        "</join>"
+        "</client-join>"
+        "</iq>");
 
     auto result = expectFutureVariant<QXmppMixManager::Participation>(task);
     QCOMPARE(result.participantId, "123456");
@@ -1013,36 +1024,38 @@
 
     auto task = call();
 
-    client.expect(QStringLiteral("<iq id='qxmpp1' to='cat@shakespeare.example' type='set'>"
-                                 "<client-join xmlns='urn:xmpp:mix:pam:2' channel='coven@mix.shakespeare.example'>"
-                                 "<join xmlns='urn:xmpp:mix:core:1'>"
-                                 "<subscribe node='urn:xmpp:mix:nodes:allowed'/>"
-                                 "<subscribe node='urn:xmpp:avatar:data'/>"
-                                 "<subscribe node='urn:xmpp:avatar:metadata'/>"
-                                 "<subscribe node='urn:xmpp:mix:nodes:banned'/>"
-                                 "<subscribe node='urn:xmpp:mix:nodes:config'/>"
-                                 "<subscribe node='urn:xmpp:mix:nodes:info'/>"
-                                 "<subscribe node='urn:xmpp:mix:nodes:jidmap'/>"
-                                 "<subscribe node='urn:xmpp:mix:nodes:messages'/>"
-                                 "<subscribe node='urn:xmpp:mix:nodes:participants'/>"
-                                 "<subscribe node='urn:xmpp:mix:nodes:presence'/>"
-                                 "<invitation xmlns='urn:xmpp:mix:misc:0'>"
-                                 "<inviter>hag66@shakespeare.example</inviter>"
-                                 "<invitee>cat@shakespeare.example</invitee>"
-                                 "<channel>coven@mix.shakespeare.example</channel>"
-                                 "<token>ABCDEF</token>"
-                                 "</invitation>"
-                                 "</join>"
-                                 "</client-join>"
-                                 "</iq>"));
-    client.inject(QStringLiteral("<iq id='qxmpp1' type='result'>"
-                                 "<client-join xmlns='urn:xmpp:mix:pam:2'>"
-                                 "<join xmlns='urn:xmpp:mix:core:1' id='123457'>"
-                                 "<subscribe node='urn:xmpp:mix:nodes:messages'/>"
-                                 "<subscribe node='urn:xmpp:mix:nodes:presence'/>"
-                                 "</join>"
-                                 "</client-join>"
-                                 "</iq>"));
+    client.expect(
+        "<iq id='qxmpp1' to='cat@shakespeare.example' type='set'>"
+        "<client-join xmlns='urn:xmpp:mix:pam:2' channel='coven@mix.shakespeare.example'>"
+        "<join xmlns='urn:xmpp:mix:core:1'>"
+        "<subscribe node='urn:xmpp:mix:nodes:allowed'/>"
+        "<subscribe node='urn:xmpp:avatar:data'/>"
+        "<subscribe node='urn:xmpp:avatar:metadata'/>"
+        "<subscribe node='urn:xmpp:mix:nodes:banned'/>"
+        "<subscribe node='urn:xmpp:mix:nodes:config'/>"
+        "<subscribe node='urn:xmpp:mix:nodes:info'/>"
+        "<subscribe node='urn:xmpp:mix:nodes:jidmap'/>"
+        "<subscribe node='urn:xmpp:mix:nodes:messages'/>"
+        "<subscribe node='urn:xmpp:mix:nodes:participants'/>"
+        "<subscribe node='urn:xmpp:mix:nodes:presence'/>"
+        "<invitation xmlns='urn:xmpp:mix:misc:0'>"
+        "<inviter>hag66@shakespeare.example</inviter>"
+        "<invitee>cat@shakespeare.example</invitee>"
+        "<channel>coven@mix.shakespeare.example</channel>"
+        "<token>ABCDEF</token>"
+        "</invitation>"
+        "</join>"
+        "</client-join>"
+        "</iq>");
+    client.inject(
+        "<iq id='qxmpp1' type='result'>"
+        "<client-join xmlns='urn:xmpp:mix:pam:2'>"
+        "<join xmlns='urn:xmpp:mix:core:1' id='123457'>"
+        "<subscribe node='urn:xmpp:mix:nodes:messages'/>"
+        "<subscribe node='urn:xmpp:mix:nodes:presence'/>"
+        "</join>"
+        "</client-join>"
+        "</iq>");
 
     auto result = expectFutureVariant<QXmppMixManager::Participation>(task);
     QCOMPARE(result.participantId, u"123457"_s);
@@ -1064,38 +1077,40 @@
 
     auto task = manager->joinChannel(invitation, u"fourth witch"_s);
 
-    client.expect(QStringLiteral("<iq id='qxmpp1' to='cat@shakespeare.example' type='set'>"
-                                 "<client-join xmlns='urn:xmpp:mix:pam:2' channel='coven@mix.shakespeare.example'>"
-                                 "<join xmlns='urn:xmpp:mix:core:1'>"
-                                 "<subscribe node='urn:xmpp:mix:nodes:allowed'/>"
-                                 "<subscribe node='urn:xmpp:avatar:data'/>"
-                                 "<subscribe node='urn:xmpp:avatar:metadata'/>"
-                                 "<subscribe node='urn:xmpp:mix:nodes:banned'/>"
-                                 "<subscribe node='urn:xmpp:mix:nodes:config'/>"
-                                 "<subscribe node='urn:xmpp:mix:nodes:info'/>"
-                                 "<subscribe node='urn:xmpp:mix:nodes:jidmap'/>"
-                                 "<subscribe node='urn:xmpp:mix:nodes:messages'/>"
-                                 "<subscribe node='urn:xmpp:mix:nodes:participants'/>"
-                                 "<subscribe node='urn:xmpp:mix:nodes:presence'/>"
-                                 "<nick>fourth witch</nick>"
-                                 "<invitation xmlns='urn:xmpp:mix:misc:0'>"
-                                 "<inviter>hag66@shakespeare.example</inviter>"
-                                 "<invitee>cat@shakespeare.example</invitee>"
-                                 "<channel>coven@mix.shakespeare.example</channel>"
-                                 "<token>ABCDEF</token>"
-                                 "</invitation>"
-                                 "</join>"
-                                 "</client-join>"
-                                 "</iq>"));
-    client.inject(QStringLiteral("<iq id='qxmpp1' type='result'>"
-                                 "<client-join xmlns='urn:xmpp:mix:pam:2'>"
-                                 "<join xmlns='urn:xmpp:mix:core:1' id='123457'>"
-                                 "<subscribe node='urn:xmpp:mix:nodes:messages'/>"
-                                 "<subscribe node='urn:xmpp:mix:nodes:presence'/>"
-                                 "<nick>fourth witch</nick>"
-                                 "</join>"
-                                 "</client-join>"
-                                 "</iq>"));
+    client.expect(
+        "<iq id='qxmpp1' to='cat@shakespeare.example' type='set'>"
+        "<client-join xmlns='urn:xmpp:mix:pam:2' channel='coven@mix.shakespeare.example'>"
+        "<join xmlns='urn:xmpp:mix:core:1'>"
+        "<subscribe node='urn:xmpp:mix:nodes:allowed'/>"
+        "<subscribe node='urn:xmpp:avatar:data'/>"
+        "<subscribe node='urn:xmpp:avatar:metadata'/>"
+        "<subscribe node='urn:xmpp:mix:nodes:banned'/>"
+        "<subscribe node='urn:xmpp:mix:nodes:config'/>"
+        "<subscribe node='urn:xmpp:mix:nodes:info'/>"
+        "<subscribe node='urn:xmpp:mix:nodes:jidmap'/>"
+        "<subscribe node='urn:xmpp:mix:nodes:messages'/>"
+        "<subscribe node='urn:xmpp:mix:nodes:participants'/>"
+        "<subscribe node='urn:xmpp:mix:nodes:presence'/>"
+        "<nick>fourth witch</nick>"
+        "<invitation xmlns='urn:xmpp:mix:misc:0'>"
+        "<inviter>hag66@shakespeare.example</inviter>"
+        "<invitee>cat@shakespeare.example</invitee>"
+        "<channel>coven@mix.shakespeare.example</channel>"
+        "<token>ABCDEF</token>"
+        "</invitation>"
+        "</join>"
+        "</client-join>"
+        "</iq>");
+    client.inject(
+        "<iq id='qxmpp1' type='result'>"
+        "<client-join xmlns='urn:xmpp:mix:pam:2'>"
+        "<join xmlns='urn:xmpp:mix:core:1' id='123457'>"
+        "<subscribe node='urn:xmpp:mix:nodes:messages'/>"
+        "<subscribe node='urn:xmpp:mix:nodes:presence'/>"
+        "<nick>fourth witch</nick>"
+        "</join>"
+        "</client-join>"
+        "</iq>");
 
     auto result = expectFutureVariant<QXmppMixManager::Participation>(task);
     QCOMPARE(result.participantId, u"123457"_s);
@@ -1115,28 +1130,30 @@
 
     auto task = manager->joinChannel(invitation, {}, QXmppMixConfigItem::Node::Messages | QXmppMixConfigItem::Node::Presence);
 
-    client.expect(QStringLiteral("<iq id='qxmpp1' to='cat@shakespeare.example' type='set'>"
-                                 "<client-join xmlns='urn:xmpp:mix:pam:2' channel='coven@mix.shakespeare.example'>"
-                                 "<join xmlns='urn:xmpp:mix:core:1'>"
-                                 "<subscribe node='urn:xmpp:mix:nodes:messages'/>"
-                                 "<subscribe node='urn:xmpp:mix:nodes:presence'/>"
-                                 "<invitation xmlns='urn:xmpp:mix:misc:0'>"
-                                 "<inviter>hag66@shakespeare.example</inviter>"
-                                 "<invitee>cat@shakespeare.example</invitee>"
-                                 "<channel>coven@mix.shakespeare.example</channel>"
-                                 "<token>ABCDEF</token>"
-                                 "</invitation>"
-                                 "</join>"
-                                 "</client-join>"
-                                 "</iq>"));
-    client.inject(QStringLiteral("<iq id='qxmpp1' type='result'>"
-                                 "<client-join xmlns='urn:xmpp:mix:pam:2'>"
-                                 "<join xmlns='urn:xmpp:mix:core:1' id='123457'>"
-                                 "<subscribe node='urn:xmpp:mix:nodes:messages'/>"
-                                 "<subscribe node='urn:xmpp:mix:nodes:presence'/>"
-                                 "</join>"
-                                 "</client-join>"
-                                 "</iq>"));
+    client.expect(
+        "<iq id='qxmpp1' to='cat@shakespeare.example' type='set'>"
+        "<client-join xmlns='urn:xmpp:mix:pam:2' channel='coven@mix.shakespeare.example'>"
+        "<join xmlns='urn:xmpp:mix:core:1'>"
+        "<subscribe node='urn:xmpp:mix:nodes:messages'/>"
+        "<subscribe node='urn:xmpp:mix:nodes:presence'/>"
+        "<invitation xmlns='urn:xmpp:mix:misc:0'>"
+        "<inviter>hag66@shakespeare.example</inviter>"
+        "<invitee>cat@shakespeare.example</invitee>"
+        "<channel>coven@mix.shakespeare.example</channel>"
+        "<token>ABCDEF</token>"
+        "</invitation>"
+        "</join>"
+        "</client-join>"
+        "</iq>");
+    client.inject(
+        "<iq id='qxmpp1' type='result'>"
+        "<client-join xmlns='urn:xmpp:mix:pam:2'>"
+        "<join xmlns='urn:xmpp:mix:core:1' id='123457'>"
+        "<subscribe node='urn:xmpp:mix:nodes:messages'/>"
+        "<subscribe node='urn:xmpp:mix:nodes:presence'/>"
+        "</join>"
+        "</client-join>"
+        "</iq>");
 
     auto result = expectFutureVariant<QXmppMixManager::Participation>(task);
     QCOMPARE(result.participantId, "123457");
@@ -1156,16 +1173,18 @@
 
     auto task = call();
 
-    client.expect(QStringLiteral("<iq id='qxmpp1' to='coven@mix.shakespeare.example' type='set'>"
-                                 "<setnick xmlns='urn:xmpp:mix:core:1'>"
-                                 "<nick>third witch</nick>"
-                                 "</setnick>"
-                                 "</iq>"));
-    client.inject(QStringLiteral("<iq id='qxmpp1' from='coven@mix.shakespeare.example' type='result'>"
-                                 "<setnick xmlns='urn:xmpp:mix:core:1'>"
-                                 "<nick>third witch 2</nick>"
-                                 "</setnick>"
-                                 "</iq>"));
+    client.expect(
+        "<iq id='qxmpp1' to='coven@mix.shakespeare.example' type='set'>"
+        "<setnick xmlns='urn:xmpp:mix:core:1'>"
+        "<nick>third witch</nick>"
+        "</setnick>"
+        "</iq>");
+    client.inject(
+        "<iq id='qxmpp1' from='coven@mix.shakespeare.example' type='result'>"
+        "<setnick xmlns='urn:xmpp:mix:core:1'>"
+        "<nick>third witch 2</nick>"
+        "</setnick>"
+        "</iq>");
 
     auto nickname = expectFutureVariant<QXmppMixManager::Nickname>(task);
     QCOMPARE(nickname, "third witch 2");
@@ -1180,39 +1199,41 @@
     auto manager = tester.manager;
 
     auto defaultParametersCall = [&client, manager]() {
-        return manager->updateSubscriptions(QStringLiteral("coven@mix.shakespeare.example"));
+        return manager->updateSubscriptions("coven@mix.shakespeare.example");
     };
 
     auto task = defaultParametersCall();
 
-    client.expect(QStringLiteral("<iq id='qxmpp1' to='coven@mix.shakespeare.example' type='set'>"
-                                 "<update-subscription xmlns='urn:xmpp:mix:core:1'>"
-                                 "<subscribe node='urn:xmpp:mix:nodes:allowed'/>"
-                                 "<subscribe node='urn:xmpp:avatar:data'/>"
-                                 "<subscribe node='urn:xmpp:avatar:metadata'/>"
-                                 "<subscribe node='urn:xmpp:mix:nodes:banned'/>"
-                                 "<subscribe node='urn:xmpp:mix:nodes:config'/>"
-                                 "<subscribe node='urn:xmpp:mix:nodes:info'/>"
-                                 "<subscribe node='urn:xmpp:mix:nodes:jidmap'/>"
-                                 "<subscribe node='urn:xmpp:mix:nodes:messages'/>"
-                                 "<subscribe node='urn:xmpp:mix:nodes:participants'/>"
-                                 "<subscribe node='urn:xmpp:mix:nodes:presence'/>"
-                                 "</update-subscription>"
-                                 "</iq>"));
-    client.inject(QStringLiteral("<iq id='qxmpp1' from='coven@mix.shakespeare.example' type='result'>"
-                                 "<update-subscription xmlns='urn:xmpp:mix:core:1'>"
-                                 "<subscribe node='urn:xmpp:mix:nodes:allowed'/>"
-                                 "<subscribe node='urn:xmpp:avatar:data'/>"
-                                 "<subscribe node='urn:xmpp:avatar:metadata'/>"
-                                 "<subscribe node='urn:xmpp:mix:nodes:banned'/>"
-                                 "<subscribe node='urn:xmpp:mix:nodes:config'/>"
-                                 "<subscribe node='urn:xmpp:mix:nodes:info'/>"
-                                 "<subscribe node='urn:xmpp:mix:nodes:jidmap'/>"
-                                 "<subscribe node='urn:xmpp:mix:nodes:messages'/>"
-                                 "<subscribe node='urn:xmpp:mix:nodes:participants'/>"
-                                 "<subscribe node='urn:xmpp:mix:nodes:presence'/>"
-                                 "</update-subscription>"
-                                 "</iq>"));
+    client.expect(
+        "<iq id='qxmpp1' to='coven@mix.shakespeare.example' type='set'>"
+        "<update-subscription xmlns='urn:xmpp:mix:core:1'>"
+        "<subscribe node='urn:xmpp:mix:nodes:allowed'/>"
+        "<subscribe node='urn:xmpp:avatar:data'/>"
+        "<subscribe node='urn:xmpp:avatar:metadata'/>"
+        "<subscribe node='urn:xmpp:mix:nodes:banned'/>"
+        "<subscribe node='urn:xmpp:mix:nodes:config'/>"
+        "<subscribe node='urn:xmpp:mix:nodes:info'/>"
+        "<subscribe node='urn:xmpp:mix:nodes:jidmap'/>"
+        "<subscribe node='urn:xmpp:mix:nodes:messages'/>"
+        "<subscribe node='urn:xmpp:mix:nodes:participants'/>"
+        "<subscribe node='urn:xmpp:mix:nodes:presence'/>"
+        "</update-subscription>"
+        "</iq>");
+    client.inject(
+        "<iq id='qxmpp1' from='coven@mix.shakespeare.example' type='result'>"
+        "<update-subscription xmlns='urn:xmpp:mix:core:1'>"
+        "<subscribe node='urn:xmpp:mix:nodes:allowed'/>"
+        "<subscribe node='urn:xmpp:avatar:data'/>"
+        "<subscribe node='urn:xmpp:avatar:metadata'/>"
+        "<subscribe node='urn:xmpp:mix:nodes:banned'/>"
+        "<subscribe node='urn:xmpp:mix:nodes:config'/>"
+        "<subscribe node='urn:xmpp:mix:nodes:info'/>"
+        "<subscribe node='urn:xmpp:mix:nodes:jidmap'/>"
+        "<subscribe node='urn:xmpp:mix:nodes:messages'/>"
+        "<subscribe node='urn:xmpp:mix:nodes:participants'/>"
+        "<subscribe node='urn:xmpp:mix:nodes:presence'/>"
+        "</update-subscription>"
+        "</iq>");
 
     auto subscription = expectFutureVariant<QXmppMixManager::Subscription>(task);
     QVERIFY(subscription.additions.testFlag(QXmppMixConfigItem::Node::AllowedJids));
@@ -1230,23 +1251,25 @@
     QCOMPARE(subscription.removals, QXmppMixConfigItem::Nodes());
 
     auto defaultRemovalParameterCall = [&client, manager]() {
-        return manager->updateSubscriptions(QStringLiteral("coven@mix.shakespeare.example"), QXmppMixConfigItem::Node::AllowedJids | QXmppMixConfigItem::Node::BannedJids);
+        return manager->updateSubscriptions("coven@mix.shakespeare.example", QXmppMixConfigItem::Node::AllowedJids | QXmppMixConfigItem::Node::BannedJids);
     };
 
     task = defaultRemovalParameterCall();
 
-    client.expect(QStringLiteral("<iq id='qxmpp1' to='coven@mix.shakespeare.example' type='set'>"
-                                 "<update-subscription xmlns='urn:xmpp:mix:core:1'>"
-                                 "<subscribe node='urn:xmpp:mix:nodes:allowed'/>"
-                                 "<subscribe node='urn:xmpp:mix:nodes:banned'/>"
-                                 "</update-subscription>"
-                                 "</iq>"));
-    client.inject(QStringLiteral("<iq id='qxmpp1' from='coven@mix.shakespeare.example' type='result'>"
-                                 "<update-subscription xmlns='urn:xmpp:mix:core:1'>"
-                                 "<subscribe node='urn:xmpp:mix:nodes:allowed'/>"
-                                 "<subscribe node='urn:xmpp:mix:nodes:banned'/>"
-                                 "</update-subscription>"
-                                 "</iq>"));
+    client.expect(
+        "<iq id='qxmpp1' to='coven@mix.shakespeare.example' type='set'>"
+        "<update-subscription xmlns='urn:xmpp:mix:core:1'>"
+        "<subscribe node='urn:xmpp:mix:nodes:allowed'/>"
+        "<subscribe node='urn:xmpp:mix:nodes:banned'/>"
+        "</update-subscription>"
+        "</iq>");
+    client.inject(
+        "<iq id='qxmpp1' from='coven@mix.shakespeare.example' type='result'>"
+        "<update-subscription xmlns='urn:xmpp:mix:core:1'>"
+        "<subscribe node='urn:xmpp:mix:nodes:allowed'/>"
+        "<subscribe node='urn:xmpp:mix:nodes:banned'/>"
+        "</update-subscription>"
+        "</iq>");
 
     subscription = expectFutureVariant<QXmppMixManager::Subscription>(task);
     QCOMPARE(subscription.additions, QXmppMixConfigItem::Node::AllowedJids | QXmppMixConfigItem::Node::BannedJids);
@@ -1258,22 +1281,24 @@
 
     task = call();
 
-    client.expect(QStringLiteral("<iq id='qxmpp1' to='coven@mix.shakespeare.example' type='set'>"
-                                 "<update-subscription xmlns='urn:xmpp:mix:core:1'>"
-                                 "<subscribe node='urn:xmpp:mix:nodes:messages'/>"
-                                 "<subscribe node='urn:xmpp:mix:nodes:presence'/>"
-                                 "<unsubscribe node='urn:xmpp:mix:nodes:config'/>"
-                                 "<unsubscribe node='urn:xmpp:mix:nodes:info'/>"
-                                 "</update-subscription>"
-                                 "</iq>"));
-    client.inject(QStringLiteral("<iq id='qxmpp1' from='coven@mix.shakespeare.example' type='result'>"
-                                 "<update-subscription xmlns='urn:xmpp:mix:core:1'>"
-                                 "<subscribe node='urn:xmpp:mix:nodes:messages'/>"
-                                 "<subscribe node='urn:xmpp:mix:nodes:presence'/>"
-                                 "<unsubscribe node='urn:xmpp:mix:nodes:config'/>"
-                                 "<unsubscribe node='urn:xmpp:mix:nodes:info'/>"
-                                 "</update-subscription>"
-                                 "</iq>"));
+    client.expect(
+        "<iq id='qxmpp1' to='coven@mix.shakespeare.example' type='set'>"
+        "<update-subscription xmlns='urn:xmpp:mix:core:1'>"
+        "<subscribe node='urn:xmpp:mix:nodes:messages'/>"
+        "<subscribe node='urn:xmpp:mix:nodes:presence'/>"
+        "<unsubscribe node='urn:xmpp:mix:nodes:config'/>"
+        "<unsubscribe node='urn:xmpp:mix:nodes:info'/>"
+        "</update-subscription>"
+        "</iq>");
+    client.inject(
+        "<iq id='qxmpp1' from='coven@mix.shakespeare.example' type='result'>"
+        "<update-subscription xmlns='urn:xmpp:mix:core:1'>"
+        "<subscribe node='urn:xmpp:mix:nodes:messages'/>"
+        "<subscribe node='urn:xmpp:mix:nodes:presence'/>"
+        "<unsubscribe node='urn:xmpp:mix:nodes:config'/>"
+        "<unsubscribe node='urn:xmpp:mix:nodes:info'/>"
+        "</update-subscription>"
+        "</iq>");
 
     subscription = expectFutureVariant<QXmppMixManager::Subscription>(task);
     QCOMPARE(subscription.additions, QXmppMixConfigItem::Node::Messages | QXmppMixConfigItem::Node::Presence);
@@ -1295,21 +1320,23 @@
 
     auto task = call();
 
-    client.expect(QStringLiteral("<iq id='qxmpp1' to='coven@mix.shakespeare.example' type='get'>"
-                                 "<invite xmlns='urn:xmpp:mix:misc:0'>"
-                                 "<invitee>cat@shakespeare.example</invitee>"
-                                 "</invite>"
-                                 "</iq>"));
-    client.inject(QStringLiteral("<iq id='qxmpp1' from='coven@mix.shakespeare.example' type='result'>"
-                                 "<invite xmlns='urn:xmpp:mix:misc:0'>"
-                                 "<invitation xmlns='urn:xmpp:mix:misc:0'>"
-                                 "<inviter>hag66@shakespeare.example</inviter>"
-                                 "<invitee>cat@shakespeare.example</invitee>"
-                                 "<channel>coven@mix.shakespeare.example</channel>"
-                                 "<token>ABCDEF</token>"
-                                 "</invitation>"
-                                 "</invite>"
-                                 "</iq>"));
+    client.expect(
+        "<iq id='qxmpp1' to='coven@mix.shakespeare.example' type='get'>"
+        "<invite xmlns='urn:xmpp:mix:misc:0'>"
+        "<invitee>cat@shakespeare.example</invitee>"
+        "</invite>"
+        "</iq>");
+    client.inject(
+        "<iq id='qxmpp1' from='coven@mix.shakespeare.example' type='result'>"
+        "<invite xmlns='urn:xmpp:mix:misc:0'>"
+        "<invitation xmlns='urn:xmpp:mix:misc:0'>"
+        "<inviter>hag66@shakespeare.example</inviter>"
+        "<invitee>cat@shakespeare.example</invitee>"
+        "<channel>coven@mix.shakespeare.example</channel>"
+        "<token>ABCDEF</token>"
+        "</invitation>"
+        "</invite>"
+        "</iq>");
 
     const auto invitation = expectFutureVariant<QXmppMixInvitation>(task);
     QCOMPARE(invitation.token(), u"ABCDEF"_s);
@@ -1329,19 +1356,21 @@
 
     auto task = call();
 
-    client.expect(QStringLiteral("<iq id='qxmpp1' to='coven@mix.shakespeare.example' type='get'>"
-                                 "<pubsub xmlns='http://jabber.org/protocol/pubsub'>"
-                                 "<items node='urn:xmpp:mix:nodes:allowed'/>"
-                                 "</pubsub>"
-                                 "</iq>"));
-    client.inject(QStringLiteral("<iq id='qxmpp1' from='coven@mix.shakespeare.example' type='result'>"
-                                 "<pubsub xmlns='http://jabber.org/protocol/pubsub'>"
-                                 "<items node='urn:xmpp:mix:nodes:allowed'>"
-                                 "<item id='shakespeare.example'/>"
-                                 "<item id='alice@wonderland.example'/>"
-                                 "</items>"
-                                 "</pubsub>"
-                                 "</iq>"));
+    client.expect(
+        "<iq id='qxmpp1' to='coven@mix.shakespeare.example' type='get'>"
+        "<pubsub xmlns='http://jabber.org/protocol/pubsub'>"
+        "<items node='urn:xmpp:mix:nodes:allowed'/>"
+        "</pubsub>"
+        "</iq>");
+    client.inject(
+        "<iq id='qxmpp1' from='coven@mix.shakespeare.example' type='result'>"
+        "<pubsub xmlns='http://jabber.org/protocol/pubsub'>"
+        "<items node='urn:xmpp:mix:nodes:allowed'>"
+        "<item id='shakespeare.example'/>"
+        "<item id='alice@wonderland.example'/>"
+        "</items>"
+        "</pubsub>"
+        "</iq>");
 
     auto allowedJids = expectFutureVariant<QVector<QXmppMixManager::Jid>>(task);
     QCOMPARE(allowedJids.at(0), u"shakespeare.example"_s);
@@ -1362,13 +1391,14 @@
 
     auto task = call();
 
-    client.expect(QStringLiteral("<iq id='qxmpp1' to='coven@mix.shakespeare.example' type='set'>"
-                                 "<pubsub xmlns='http://jabber.org/protocol/pubsub'>"
-                                 "<publish node='urn:xmpp:mix:nodes:allowed'>"
-                                 "<item id='alice@wonderland.example'/>"
-                                 "</publish>"
-                                 "</pubsub>"
-                                 "</iq>"));
+    client.expect(
+        "<iq id='qxmpp1' to='coven@mix.shakespeare.example' type='set'>"
+        "<pubsub xmlns='http://jabber.org/protocol/pubsub'>"
+        "<publish node='urn:xmpp:mix:nodes:allowed'>"
+        "<item id='alice@wonderland.example'/>"
+        "</publish>"
+        "</pubsub>"
+        "</iq>");
     client.inject(u"<iq id='qxmpp1' from='coven@mix.shakespeare.example' type='result'/>"_s);
 
     expectFutureVariant<QXmpp::Success>(task);
@@ -1388,13 +1418,14 @@
 
     auto task = call();
 
-    client.expect(QStringLiteral("<iq id='qxmpp1' to='coven@mix.shakespeare.example' type='set'>"
-                                 "<pubsub xmlns='http://jabber.org/protocol/pubsub'>"
-                                 "<retract node='urn:xmpp:mix:nodes:allowed'>"
-                                 "<item id='alice@wonderland.example'/>"
-                                 "</retract>"
-                                 "</pubsub>"
-                                 "</iq>"));
+    client.expect(
+        "<iq id='qxmpp1' to='coven@mix.shakespeare.example' type='set'>"
+        "<pubsub xmlns='http://jabber.org/protocol/pubsub'>"
+        "<retract node='urn:xmpp:mix:nodes:allowed'>"
+        "<item id='alice@wonderland.example'/>"
+        "</retract>"
+        "</pubsub>"
+        "</iq>");
     client.inject(u"<iq id='qxmpp1' from='coven@mix.shakespeare.example' type='result'/>"_s);
 
     expectFutureVariant<QXmpp::Success>(task);
@@ -1414,11 +1445,12 @@
 
     auto task = call();
 
-    client.expect(QStringLiteral("<iq id='qxmpp1' to='coven@mix.shakespeare.example' type='set'>"
-                                 "<pubsub xmlns='http://jabber.org/protocol/pubsub#owner'>"
-                                 "<purge node='urn:xmpp:mix:nodes:allowed'/>"
-                                 "</pubsub>"
-                                 "</iq>"));
+    client.expect(
+        "<iq id='qxmpp1' to='coven@mix.shakespeare.example' type='set'>"
+        "<pubsub xmlns='http://jabber.org/protocol/pubsub#owner'>"
+        "<purge node='urn:xmpp:mix:nodes:allowed'/>"
+        "</pubsub>"
+        "</iq>");
     client.inject(u"<iq id='qxmpp1' from='coven@mix.shakespeare.example' type='result'/>"_s);
 
     expectFutureVariant<QXmpp::Success>(task);
@@ -1438,19 +1470,21 @@
 
     auto task = call();
 
-    client.expect(QStringLiteral("<iq id='qxmpp1' to='coven@mix.shakespeare.example' type='get'>"
-                                 "<pubsub xmlns='http://jabber.org/protocol/pubsub'>"
-                                 "<items node='urn:xmpp:mix:nodes:banned'/>"
-                                 "</pubsub>"
-                                 "</iq>"));
-    client.inject(QStringLiteral("<iq id='qxmpp1' from='coven@mix.shakespeare.example' type='result'>"
-                                 "<pubsub xmlns='http://jabber.org/protocol/pubsub'>"
-                                 "<items node='urn:xmpp:mix:nodes:banned'>"
-                                 "<item id='lear@shakespeare.example'/>"
-                                 "<item id='macbeth@shakespeare.example'/>"
-                                 "</items>"
-                                 "</pubsub>"
-                                 "</iq>"));
+    client.expect(
+        "<iq id='qxmpp1' to='coven@mix.shakespeare.example' type='get'>"
+        "<pubsub xmlns='http://jabber.org/protocol/pubsub'>"
+        "<items node='urn:xmpp:mix:nodes:banned'/>"
+        "</pubsub>"
+        "</iq>");
+    client.inject(
+        "<iq id='qxmpp1' from='coven@mix.shakespeare.example' type='result'>"
+        "<pubsub xmlns='http://jabber.org/protocol/pubsub'>"
+        "<items node='urn:xmpp:mix:nodes:banned'>"
+        "<item id='lear@shakespeare.example'/>"
+        "<item id='macbeth@shakespeare.example'/>"
+        "</items>"
+        "</pubsub>"
+        "</iq>");
 
     auto allowedJids = expectFutureVariant<QVector<QXmppMixManager::Jid>>(task);
     QCOMPARE(allowedJids.at(0), u"lear@shakespeare.example"_s);
@@ -1471,13 +1505,14 @@
 
     auto task = call();
 
-    client.expect(QStringLiteral("<iq id='qxmpp1' to='coven@mix.shakespeare.example' type='set'>"
-                                 "<pubsub xmlns='http://jabber.org/protocol/pubsub'>"
-                                 "<publish node='urn:xmpp:mix:nodes:banned'>"
-                                 "<item id='macbeth@shakespeare.example'/>"
-                                 "</publish>"
-                                 "</pubsub>"
-                                 "</iq>"));
+    client.expect(
+        "<iq id='qxmpp1' to='coven@mix.shakespeare.example' type='set'>"
+        "<pubsub xmlns='http://jabber.org/protocol/pubsub'>"
+        "<publish node='urn:xmpp:mix:nodes:banned'>"
+        "<item id='macbeth@shakespeare.example'/>"
+        "</publish>"
+        "</pubsub>"
+        "</iq>");
     client.inject(u"<iq id='qxmpp1' from='coven@mix.shakespeare.example' type='result'/>"_s);
 
     expectFutureVariant<QXmpp::Success>(task);
@@ -1497,13 +1532,14 @@
 
     auto task = call();
 
-    client.expect(QStringLiteral("<iq id='qxmpp1' to='coven@mix.shakespeare.example' type='set'>"
-                                 "<pubsub xmlns='http://jabber.org/protocol/pubsub'>"
-                                 "<retract node='urn:xmpp:mix:nodes:banned'>"
-                                 "<item id='macbeth@shakespeare.example'/>"
-                                 "</retract>"
-                                 "</pubsub>"
-                                 "</iq>"));
+    client.expect(
+        "<iq id='qxmpp1' to='coven@mix.shakespeare.example' type='set'>"
+        "<pubsub xmlns='http://jabber.org/protocol/pubsub'>"
+        "<retract node='urn:xmpp:mix:nodes:banned'>"
+        "<item id='macbeth@shakespeare.example'/>"
+        "</retract>"
+        "</pubsub>"
+        "</iq>");
     client.inject(u"<iq id='qxmpp1' from='coven@mix.shakespeare.example' type='result'/>"_s);
 
     expectFutureVariant<QXmpp::Success>(task);
@@ -1523,11 +1559,12 @@
 
     auto task = call();
 
-    client.expect(QStringLiteral("<iq id='qxmpp1' to='coven@mix.shakespeare.example' type='set'>"
-                                 "<pubsub xmlns='http://jabber.org/protocol/pubsub#owner'>"
-                                 "<purge node='urn:xmpp:mix:nodes:banned'/>"
-                                 "</pubsub>"
-                                 "</iq>"));
+    client.expect(
+        "<iq id='qxmpp1' to='coven@mix.shakespeare.example' type='set'>"
+        "<pubsub xmlns='http://jabber.org/protocol/pubsub#owner'>"
+        "<purge node='urn:xmpp:mix:nodes:banned'/>"
+        "</pubsub>"
+        "</iq>");
     client.inject(u"<iq id='qxmpp1' from='coven@mix.shakespeare.example' type='result'/>"_s);
 
     expectFutureVariant<QXmpp::Success>(task);
@@ -1547,29 +1584,31 @@
 
     auto task = call();
 
-    client.expect(QStringLiteral("<iq id='qxmpp1' to='coven@mix.shakespeare.example' type='get'>"
-                                 "<pubsub xmlns='http://jabber.org/protocol/pubsub'>"
-                                 "<items node='urn:xmpp:mix:nodes:participants'/>"
-                                 "</pubsub>"
-                                 "</iq>"));
-    client.inject(QStringLiteral("<iq id='qxmpp1' from='coven@mix.shakespeare.example' type='result'>"
-                                 "<pubsub xmlns='http://jabber.org/protocol/pubsub'>"
-                                 "<items node='urn:xmpp:mix:nodes:participants'>"
-                                 "<item id='123456'>"
-                                 "<participant xmlns='urn:xmpp:mix:core:1'>"
-                                 "<nick>thirdwitch</nick>"
-                                 "<jid>hag66@shakespeare.example</jid>"
-                                 "</participant>"
-                                 "</item>"
-                                 "<item id='123457'>"
-                                 "<participant xmlns='urn:xmpp:mix:core:1'>"
-                                 "<nick>fourthwitch</nick>"
-                                 "<jid>hag67@shakespeare.example</jid>"
-                                 "</participant>"
-                                 "</item>"
-                                 "</items>"
-                                 "</pubsub>"
-                                 "</iq>"));
+    client.expect(
+        "<iq id='qxmpp1' to='coven@mix.shakespeare.example' type='get'>"
+        "<pubsub xmlns='http://jabber.org/protocol/pubsub'>"
+        "<items node='urn:xmpp:mix:nodes:participants'/>"
+        "</pubsub>"
+        "</iq>");
+    client.inject(
+        "<iq id='qxmpp1' from='coven@mix.shakespeare.example' type='result'>"
+        "<pubsub xmlns='http://jabber.org/protocol/pubsub'>"
+        "<items node='urn:xmpp:mix:nodes:participants'>"
+        "<item id='123456'>"
+        "<participant xmlns='urn:xmpp:mix:core:1'>"
+        "<nick>thirdwitch</nick>"
+        "<jid>hag66@shakespeare.example</jid>"
+        "</participant>"
+        "</item>"
+        "<item id='123457'>"
+        "<participant xmlns='urn:xmpp:mix:core:1'>"
+        "<nick>fourthwitch</nick>"
+        "<jid>hag67@shakespeare.example</jid>"
+        "</participant>"
+        "</item>"
+        "</items>"
+        "</pubsub>"
+        "</iq>");
 
     auto participants = expectFutureVariant<QVector<QXmppMixParticipantItem>>(task);
     QCOMPARE(participants.at(0).jid(), u"hag66@shakespeare.example"_s);
@@ -1590,16 +1629,18 @@
 
     auto task = call();
 
-    client.expect(QStringLiteral("<iq id='qxmpp1' to='hag66@shakespeare.example' type='set'>"
-                                 "<client-leave xmlns='urn:xmpp:mix:pam:2' channel='coven@mix.shakespeare.example'>"
-                                 "<leave xmlns='urn:xmpp:mix:core:1'/>"
-                                 "</client-leave>"
-                                 "</iq>"));
-    client.inject(QStringLiteral("<iq id='qxmpp1' type='result'>"
-                                 "<client-leave xmlns='urn:xmpp:mix:pam:2'>"
-                                 "<leave xmlns='urn:xmpp:mix:core:1'/>"
-                                 "</client-leave>"
-                                 "</iq>"));
+    client.expect(
+        "<iq id='qxmpp1' to='hag66@shakespeare.example' type='set'>"
+        "<client-leave xmlns='urn:xmpp:mix:pam:2' channel='coven@mix.shakespeare.example'>"
+        "<leave xmlns='urn:xmpp:mix:core:1'/>"
+        "</client-leave>"
+        "</iq>");
+    client.inject(
+        "<iq id='qxmpp1' type='result'>"
+        "<client-leave xmlns='urn:xmpp:mix:pam:2'>"
+        "<leave xmlns='urn:xmpp:mix:core:1'/>"
+        "</client-leave>"
+        "</iq>");
 
     expectFutureVariant<QXmpp::Success>(task);
 
@@ -1618,9 +1659,10 @@
 
     auto task = call();
 
-    client.expect(QStringLiteral("<iq id='qxmpp1' to='mix.shakespeare.example' type='set'>"
-                                 "<destroy xmlns='urn:xmpp:mix:core:1' channel='coven'/>"
-                                 "</iq>"));
+    client.expect(
+        "<iq id='qxmpp1' to='mix.shakespeare.example' type='set'>"
+        "<destroy xmlns='urn:xmpp:mix:core:1' channel='coven'/>"
+        "</iq>");
     client.inject(u"<iq id='qxmpp1' from='mix.shakespeare.example' type='result'/>"_s);
 
     expectFutureVariant<QXmpp::Success>(task);
@@ -1644,11 +1686,11 @@
 void tst_QXmppMixManager::testError(QXmppTask<T> &task, TestClient &client, const QString &id, const QString &from)
 {
     client.ignore();
-    client.inject(QStringLiteral("<iq id='%1' from='%2' type='error'>"
-                                 "<error type='cancel'>"
-                                 "<not-allowed xmlns='urn:ietf:params:xml:ns:xmpp-stanzas'/>"
-                                 "</error>"
-                                 "</iq>")
+    client.inject(u"<iq id='%1' from='%2' type='error'>"
+                  "<error type='cancel'>"
+                  "<not-allowed xmlns='urn:ietf:params:xml:ns:xmpp-stanzas'/>"
+                  "</error>"
+                  "</iq>"_s
                       .arg(id, from));
 
     expectFutureVariant<QXmppError>(task);
