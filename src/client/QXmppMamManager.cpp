// SPDX-FileCopyrightText: 2016 Niels Ole Salscheider <niels_ole@salscheider-online.de>
// SPDX-FileCopyrightText: 2022 Linus Jahn <lnj@kaidan.im>
//
// SPDX-License-Identifier: LGPL-2.1-or-later

#include "QXmppMamManager.h"

#include "QXmppClient.h"
#include "QXmppConstants_p.h"
#include "QXmppDataForm.h"
#include "QXmppE2eeExtension.h"
#include "QXmppMamIq.h"
#include "QXmppMessage.h"
#include "QXmppPromise.h"
#include "QXmppUtils.h"
#include "QXmppUtils_p.h"

#include "Algorithms.h"

#include <unordered_map>

#include <QDomElement>

using namespace QXmpp;
using namespace QXmpp::Private;

template<typename T>
auto sum(const T &c)
{
    return std::accumulate(c.begin(), c.end(), 0);
}

struct MamMessage {
    QDomElement element;
    std::optional<QDateTime> delay;
};

enum EncryptedType { Unencrypted,
                     Encrypted };

QXmppMessage parseMamMessage(const MamMessage &mamMessage, EncryptedType encrypted)
{
    QXmppMessage m;
    m.parse(mamMessage.element, encrypted == Encrypted ? ScePublic : SceAll);
    if (mamMessage.delay) {
        m.setStamp(*mamMessage.delay);
    }
    return m;
}

std::optional<std::tuple<MamMessage, QString>> parseMamMessageResult(const QDomElement &messageEl)
{
    auto resultElement = firstChildElement(messageEl, u"result", ns_mam);
    if (resultElement.isNull()) {
        return {};
    }

    auto forwardedElement = firstChildElement(resultElement, u"forwarded", ns_forwarding);
    if (forwardedElement.isNull()) {
        return {};
    }

    auto queryId = resultElement.attribute(QStringLiteral("queryid"));

    auto messageElement = firstChildElement(forwardedElement, u"message", ns_client);
    if (messageElement.isNull()) {
        return {};
    }

    auto parseDelay = [](const auto &forwardedEl) -> std::optional<QDateTime> {
        auto delayEl = firstChildElement(forwardedEl, u"delay", ns_delayed_delivery);
        if (!delayEl.isNull()) {
            return QXmppUtils::datetimeFromString(delayEl.attribute(QStringLiteral("stamp")));
        }
        return {};
    };

    return { { MamMessage { messageElement, parseDelay(forwardedElement) }, queryId } };
}

struct RetrieveRequestState {
    QXmppPromise<QXmppMamManager::RetrieveResult> promise;
    QXmppMamResultIq iq;
    QVector<MamMessage> messages;
    QVector<QXmppMessage> processedMessages;
    uint runningDecryptionJobs = 0;

    void finish()
    {
        Q_ASSERT(messages.count() == processedMessages.count());
        promise.finish(
            QXmppMamManager::RetrievedMessages {
                std::move(iq),
                std::move(processedMessages) });
    }
};

class QXmppMamManagerPrivate
{
public:
    // std::string because older Qt 5 versions don't add std::hash support for QString
    std::unordered_map<std::string, RetrieveRequestState> ongoingRequests;
};

///
/// \struct QXmppMamManager::RetrievedMessages
///
/// \brief Contains all retrieved messages and the result IQ that can be used for pagination.
///
/// \since QXmpp 1.5
///

///
/// \var QXmppMamManager::RetrievedMessages::result
///
/// The returned result IQ from the MAM server.
///

///
/// \var QXmppMamManager::RetrievedMessages::messages
///
/// A vector of retrieved QXmppMessages.
///

///
/// \typedef QXmppMamManager::RetrieveResult
///
/// Contains RetrievedMessages or an QXmppError.
///
/// \since QXmpp 1.5
///

QXmppMamManager::QXmppMamManager()
    : d(std::make_unique<QXmppMamManagerPrivate>())
{
}

QXmppMamManager::~QXmppMamManager() = default;

/// \cond
QStringList QXmppMamManager::discoveryFeatures() const
{
    // XEP-0313: Message Archive Management
    return { ns_mam.toString() };
}

bool QXmppMamManager::handleStanza(const QDomElement &element)
{
    if (element.tagName() == u"message") {
        if (auto result = parseMamMessageResult(element)) {
            auto &[message, queryId] = *result;

            auto itr = d->ongoingRequests.find(queryId.toStdString());
            if (itr != d->ongoingRequests.end()) {
                // future-based API
                itr->second.messages.append(std::move(message));
            } else {
                // signal-based API
                Q_EMIT archivedMessageReceived(queryId, parseMamMessage(message, Unencrypted));
            }
            return true;
        }
    } else if (QXmppMamResultIq::isMamResultIq(element)) {
        QXmppMamResultIq result;
        result.parse(element);
        Q_EMIT resultsRecieved(result.id(), result.resultSetReply(), result.complete());
        return true;
    }

    return false;
}
/// \endcond

static QXmppMamQueryIq buildRequest(const QString &to,
                                    const QString &node,
                                    const QString &jid,
                                    const QDateTime &start,
                                    const QDateTime &end,
                                    const QXmppResultSetQuery &resultSetQuery)
{
    QList<QXmppDataForm::Field> fields;

    QXmppDataForm::Field hiddenField(QXmppDataForm::Field::HiddenField);
    hiddenField.setKey(QStringLiteral("FORM_TYPE"));
    hiddenField.setValue(ns_mam.toString());
    fields << hiddenField;

    if (!jid.isEmpty()) {
        QXmppDataForm::Field jidField;
        jidField.setKey(QStringLiteral("with"));
        jidField.setValue(jid);
        fields << jidField;
    }

    if (start.isValid()) {
        QXmppDataForm::Field startField;
        startField.setKey(QStringLiteral("start"));
        startField.setValue(QXmppUtils::datetimeToString(start));
        fields << startField;
    }

    if (end.isValid()) {
        QXmppDataForm::Field endField;
        endField.setKey(QStringLiteral("end"));
        endField.setValue(QXmppUtils::datetimeToString(end));
        fields << endField;
    }

    QXmppDataForm form;
    form.setType(QXmppDataForm::Submit);
    form.setFields(fields);

    QXmppMamQueryIq queryIq;
    QString queryId = queryIq.id(); /* reuse the IQ id as query id */
    queryIq.setTo(to);
    queryIq.setNode(node);
    queryIq.setQueryId(queryId);
    queryIq.setForm(form);
    queryIq.setResultSetQuery(resultSetQuery);
    return queryIq;
}

///
/// Retrieves archived messages. For each received message, the
/// archiveMessageReceived() signal is emitted. Once all messages are received,
/// the resultsRecieved() signal is emitted. It returns a result set that can
/// be used to page through the results.
/// The number of results may be limited by the server.
///
/// \warning This API does not work with end-to-end encrypted messages. You can
/// use the new QFuture-based API (retrieveMessages()) for that.
///
/// \param to Optional entity that should be queried. Leave this empty to query
///           the local archive.
/// \param node Optional node that should be queried. This is used when querying
///             a pubsub node.
/// \param jid Optional JID to filter the results.
/// \param start Optional start time to filter the results.
/// \param end Optional end time to filter the results.
/// \param resultSetQuery Optional Result Set Management query. This can be used
///                       to limit the number of results and to page through the
///                       archive.
/// \return query id of the request. This can be used to associate the
///         corresponding resultsRecieved signal.
///
QString QXmppMamManager::retrieveArchivedMessages(const QString &to,
                                                  const QString &node,
                                                  const QString &jid,
                                                  const QDateTime &start,
                                                  const QDateTime &end,
                                                  const QXmppResultSetQuery &resultSetQuery)
{
    auto queryIq = buildRequest(to, node, jid, start, end, resultSetQuery);
    client()->sendPacket(queryIq);
    return queryIq.id();
}

///
/// Retrieves archived messages and reports all messages at once via a QFuture.
///
/// This function tries to decrypt encrypted messages.
///
/// The number of results may be limited by the server.
///
/// \param to Optional entity that should be queried. Leave this empty to query
///           the local archive.
/// \param node Optional node that should be queried. This is used when querying
///             a pubsub node.
/// \param jid Optional JID to filter the results.
/// \param start Optional start time to filter the results.
/// \param end Optional end time to filter the results.
/// \param resultSetQuery Optional Result Set Management query. This can be used
///                       to limit the number of results and to page through the
///                       archive.
/// \return query id of the request. This can be used to associate the
///         corresponding resultsRecieved signal.
///
/// \since QXmpp 1.5
///
QXmppTask<QXmppMamManager::RetrieveResult> QXmppMamManager::retrieveMessages(const QString &to, const QString &node, const QString &jid, const QDateTime &start, const QDateTime &end, const QXmppResultSetQuery &resultSetQuery)
{
    auto queryIq = buildRequest(to, node, jid, start, end, resultSetQuery);
    auto queryId = queryIq.queryId();

    auto [itr, inserted] = d->ongoingRequests.insert({ queryIq.queryId().toStdString(), RetrieveRequestState() });
    Q_ASSERT(inserted);

    // create task here; promise could finish immediately after client()->sendIq()
    auto task = itr->second.promise.task();

    // retrieve messages
    client()->sendIq(std::move(queryIq)).then(this, [this, queryId](QXmppClient::IqResult result) {
        auto itr = d->ongoingRequests.find(queryId.toStdString());
        if (itr == d->ongoingRequests.end()) {
            return;
        }
        auto &state = itr->second;

        // handle IQ sending errors
        if (std::holds_alternative<QXmppError>(result)) {
            state.promise.finish(std::get<QXmppError>(result));
            d->ongoingRequests.erase(itr);
            return;
        }

        // parse IQ
        auto &iq = state.iq;
        iq.parse(std::get<QDomElement>(result));

        // decrypt encrypted messages
        if (auto *e2eeExt = client()->encryptionExtension()) {
            // initialize processed messages (we need random access because
            // decryptMessage() may finish in random order)
            state.processedMessages.resize(state.messages.size());
<<<<<<< HEAD

            // check for encrypted messages (once)
            auto messagesEncrypted = transform<std::vector<bool>>(state.messages, [&](const auto &m) {
                return e2eeExt->isEncrypted(m.element);
            });
            auto encryptedCount = sum(messagesEncrypted);

            // We can't do this on the fly (with ++ and --) in the for loop
            // because some decryptMessage() jobs could finish instantly
            state.runningDecryptionJobs = encryptedCount;

            int size = state.messages.size();
            for (auto i = 0; i < size; i++) {
                if (!messagesEncrypted[i]) {
                    continue;
                }

                e2eeExt->decryptMessage(parseMamMessage(state.messages.at(i), Encrypted)).then(this, [this, i, queryId](auto result) {
                    auto itr = d->ongoingRequests.find(queryId.toStdString());
                    Q_ASSERT(itr != d->ongoingRequests.end());

                    auto &state = itr->second;

                    // store decrypted message, fallback to encrypted message
                    if (std::holds_alternative<QXmppMessage>(result)) {
                        state.processedMessages[i] = std::get<QXmppMessage>(std::move(result));
                    } else {
                        warning(QStringLiteral("Error decrypting message."));
                        state.processedMessages[i] = parseMamMessage(state.messages[i], Unencrypted);
                    }

                    // finish promise if this was the last job
=======
            state.runningDecryptionJobs = state.messages.size();

            const auto size = state.messages.size();
            for (qsizetype i = 0; i < size; i++) {
                const auto &message = state.messages.at(i);

                // decrypt message if needed
                if (e2eeExt->isEncrypted(message.element)) {
                    e2eeExt->decryptMessage(parseMamMessage(state.messages.at(i), Encrypted)).then(this, [this, i, queryId](auto result) {
                        // find state (again)
                        auto itr = d->ongoingRequests.find(queryId.toStdString());
                        Q_ASSERT(itr != d->ongoingRequests.end());

                        auto &state = itr->second;

                        // store decrypted message, fallback to encrypted message
                        if (std::holds_alternative<QXmppMessage>(result)) {
                            state.processedMessages[i] = std::get<QXmppMessage>(std::move(result));
                        } else {
                            warning("Error decrypting message.");
                            state.processedMessages[i] = parseMamMessage(state.messages[i], Unencrypted);
                        }

                        // finish promise on last job
                        state.runningDecryptionJobs--;
                        if (state.runningDecryptionJobs == 0) {
                            state.finish();
                            d->ongoingRequests.erase(itr);
                        }
                    });
                } else {
                    state.processedMessages[i] = parseMamMessage(state.messages.at(i), Unencrypted);

                    // finish promise on last job (may be needed if no messages are encrypted or
                    // decryption finishes instantly)
>>>>>>> 56eaed29
                    state.runningDecryptionJobs--;
                    if (state.runningDecryptionJobs == 0) {
                        state.finish();
                        d->ongoingRequests.erase(itr);
                    }
                }
            }
        } else {
            // for the case without decryption
            state.processedMessages = transform(state.messages, [](const auto &m) {
                return parseMamMessage(m, Unencrypted);
            });

            state.finish();
            d->ongoingRequests.erase(itr);
        }
<<<<<<< HEAD

        // for the case without decryption, finish here
        state.processedMessages = transform<QVector<QXmppMessage>>(state.messages, [](const auto &m) {
            return parseMamMessage(m, Unencrypted);
        });
        state.finish();
        d->ongoingRequests.erase(itr);
=======
>>>>>>> 56eaed29
    });

    return task;
}<|MERGE_RESOLUTION|>--- conflicted
+++ resolved
@@ -312,40 +312,6 @@
             // initialize processed messages (we need random access because
             // decryptMessage() may finish in random order)
             state.processedMessages.resize(state.messages.size());
-<<<<<<< HEAD
-
-            // check for encrypted messages (once)
-            auto messagesEncrypted = transform<std::vector<bool>>(state.messages, [&](const auto &m) {
-                return e2eeExt->isEncrypted(m.element);
-            });
-            auto encryptedCount = sum(messagesEncrypted);
-
-            // We can't do this on the fly (with ++ and --) in the for loop
-            // because some decryptMessage() jobs could finish instantly
-            state.runningDecryptionJobs = encryptedCount;
-
-            int size = state.messages.size();
-            for (auto i = 0; i < size; i++) {
-                if (!messagesEncrypted[i]) {
-                    continue;
-                }
-
-                e2eeExt->decryptMessage(parseMamMessage(state.messages.at(i), Encrypted)).then(this, [this, i, queryId](auto result) {
-                    auto itr = d->ongoingRequests.find(queryId.toStdString());
-                    Q_ASSERT(itr != d->ongoingRequests.end());
-
-                    auto &state = itr->second;
-
-                    // store decrypted message, fallback to encrypted message
-                    if (std::holds_alternative<QXmppMessage>(result)) {
-                        state.processedMessages[i] = std::get<QXmppMessage>(std::move(result));
-                    } else {
-                        warning(QStringLiteral("Error decrypting message."));
-                        state.processedMessages[i] = parseMamMessage(state.messages[i], Unencrypted);
-                    }
-
-                    // finish promise if this was the last job
-=======
             state.runningDecryptionJobs = state.messages.size();
 
             const auto size = state.messages.size();
@@ -365,7 +331,7 @@
                         if (std::holds_alternative<QXmppMessage>(result)) {
                             state.processedMessages[i] = std::get<QXmppMessage>(std::move(result));
                         } else {
-                            warning("Error decrypting message.");
+                            warning(QStringLiteral("Error decrypting message."));
                             state.processedMessages[i] = parseMamMessage(state.messages[i], Unencrypted);
                         }
 
@@ -381,7 +347,6 @@
 
                     // finish promise on last job (may be needed if no messages are encrypted or
                     // decryption finishes instantly)
->>>>>>> 56eaed29
                     state.runningDecryptionJobs--;
                     if (state.runningDecryptionJobs == 0) {
                         state.finish();
@@ -391,23 +356,13 @@
             }
         } else {
             // for the case without decryption
-            state.processedMessages = transform(state.messages, [](const auto &m) {
+            state.processedMessages = transform<QVector<QXmppMessage>>(state.messages, [](const auto &m) {
                 return parseMamMessage(m, Unencrypted);
             });
 
             state.finish();
             d->ongoingRequests.erase(itr);
         }
-<<<<<<< HEAD
-
-        // for the case without decryption, finish here
-        state.processedMessages = transform<QVector<QXmppMessage>>(state.messages, [](const auto &m) {
-            return parseMamMessage(m, Unencrypted);
-        });
-        state.finish();
-        d->ongoingRequests.erase(itr);
-=======
->>>>>>> 56eaed29
     });
 
     return task;
