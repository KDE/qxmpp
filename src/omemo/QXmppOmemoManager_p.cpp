// SPDX-FileCopyrightText: 2022 Melvin Keskin <melvo@olomono.de>
// SPDX-FileCopyrightText: 2022 Linus Jahn <lnj@kaidan.im>
//
// SPDX-License-Identifier: LGPL-2.1-or-later

/// \cond

#include "QXmppOmemoManager_p.h"

#include "QXmppFallback.h"
#include "QXmppOmemoDeviceElement_p.h"
#include "QXmppOmemoElement_p.h"
#include "QXmppOmemoEnvelope_p.h"
#include "QXmppOmemoIq_p.h"
#include "QXmppOmemoItems_p.h"
#include "QXmppPubSubBaseItem.h"
#include "QXmppSceEnvelope_p.h"
#include "QXmppTrustManager.h"
#include "QXmppTrustMessageElement.h"
#include "QXmppUtils.h"
#include "QXmppUtils_p.h"

#include "OmemoCryptoProvider.h"

#include <protocol.h>

#include <QRandomGenerator>

#undef max
#undef interface

using namespace QXmpp;
using namespace QXmpp::Private;
using namespace QXmpp::Omemo::Private;

using Error = QXmppStanza::Error;
using Manager = QXmppOmemoManager;
using ManagerPrivate = QXmppOmemoManagerPrivate;

//
// Contains address data for an OMEMO device and a method to get the corresponding OMEMO library
// data structure.
//
class Address
{
public:
    //
    // Creates an OMEMO device address.
    //
    // \param jid bare JID of the device owner
    // \param deviceId ID of the device
    //
    Address(const QString &jid, uint32_t deviceId)
        : m_jid(jid.toUtf8()), m_deviceId(int32_t(deviceId))
    {
    }
    //
    // Returns the representation of the OMEMO device address used by the OMEMO library.
    //
    // \return the OMEMO library device address
    //
    signal_protocol_address data() const
    {
        return { m_jid.data(), size_t(m_jid.size()), m_deviceId };
    }

private:
    QByteArray m_jid;
    int32_t m_deviceId;
};

//
// Creates a PEP node configuration for the device list.
//
// \return the device list node configuration
//
static QXmppPubSubNodeConfig deviceListNodeConfig()
{
    QXmppPubSubNodeConfig config;
    config.setAccessModel(QXmppPubSubNodeConfig::Open);

    return config;
}

//
// Creates publish options for publishing the device list to a corresponding PEP node.
//
// \return the device list node publish options
//
static QXmppPubSubPublishOptions deviceListNodePublishOptions()
{
    QXmppPubSubPublishOptions publishOptions;
    publishOptions.setAccessModel(QXmppPubSubPublishOptions::Open);

    return publishOptions;
}

//
// Creates a PEP node configuration for device bundles.
//
// \return the device bundles node configuration
//
static QXmppPubSubNodeConfig deviceBundlesNodeConfig(QXmppPubSubNodeConfig::ItemLimit itemLimit = QXmppPubSubNodeConfig::Max())
{
    QXmppPubSubNodeConfig config;
    config.setAccessModel(QXmppPubSubNodeConfig::Open);
    config.setMaxItems(itemLimit);

    return config;
}

//
// Creates publish options for publishing device bundles to a corresponding PEP node.
//
// \return the device bundles node publish options
//
static QXmppPubSubPublishOptions deviceBundlesNodePublishOptions(QXmppPubSubNodeConfig::ItemLimit itemLimit = QXmppPubSubNodeConfig::Max())
{
    QXmppPubSubPublishOptions publishOptions;
    publishOptions.setAccessModel(QXmppPubSubPublishOptions::Open);
    publishOptions.setMaxItems(itemLimit);

    return publishOptions;
}

//
// Deserializes the signature of a signed public pre key.
//
// \param signedPublicPreKeySignature signed public pre key signature location
// \param serializedSignedPublicPreKeySignature serialized signature of the
//        signed public pre key
//
// \return whether it succeeded
//
static int deserializeSignedPublicPreKeySignature(const uint8_t **signedPublicPreKeySignature, const QByteArray &serializedSignedPublicPreKeySignature)
{
    *signedPublicPreKeySignature = reinterpret_cast<const uint8_t *>(serializedSignedPublicPreKeySignature.constData());
    return serializedSignedPublicPreKeySignature.size();
}

//
// Extracts the JID from an address used by the OMEMO library.
//
// \param address address containing the JID data
//
// \return the extracted JID
//
static QString extractJid(signal_protocol_address address)
{
    return QString::fromUtf8(address.name, address.name_len);
}

static QString errorToString(const QXmppStanza::Error &err)
{
    return u"Error('" + err.text() + u"', type=" + QString::number(err.type()) + u", condition=" + QString::number(err.condition()) + u")";
}

static QString errorToString(const QXmppError &err)
{
    if (auto sErr = err.value<QXmppStanza::Error>()) {
        return errorToString(*sErr);
    }
    return err.description;
}

static void replaceChildElements(QDomElement &oldElement, const QDomElement &newElement)
{
    // remove old child elements
    while (true) {
        if (auto childElement = oldElement.firstChildElement(); !childElement.isNull()) {
            oldElement.removeChild(childElement);
        } else {
            break;
        }
    }
    // append new child elements
    for (const auto &childElement : iterChildElements(newElement)) {
        oldElement.appendChild(childElement);
    }
}

QXmppOmemoManagerPrivate::QXmppOmemoManagerPrivate(Manager *parent, QXmppOmemoStorage *omemoStorage)
    : q(parent),
      omemoStorage(omemoStorage),
      signedPreKeyPairsRenewalTimer(parent),
      deviceRemovalTimer(parent)
{
}

//
// Initializes the OMEMO library.
//
void ManagerPrivate::init()
{
    if (initGlobalContext() &&
        initLocking() &&
        initCryptoProvider()) {
        initStores();
    } else {
        warning(QStringLiteral("OMEMO library could not be initialized"));
    }
}

//
// Initializes the OMEMO library's global context.
//
// \return whether the initialization succeeded
//
bool ManagerPrivate::initGlobalContext()
{
    // "q" is passed as the parameter "user_data" to functions called by
    // the OMEMO library when no explicit "user_data" is set for those
    // functions (e.g., to the lock and unlock functions).
    if (signal_context_create(globalContext.ptrRef(), q) < 0) {
        warning(QStringLiteral("Signal context could not be be created"));
        return false;
    }

    return true;
}

//
// Initializes the OMEMO library's locking functions.
//
// \return whether the initialization succeeded
//
bool ManagerPrivate::initLocking()
{
    const auto lock = [](void *user_data) {
        const auto *manager = reinterpret_cast<Manager *>(user_data);
        auto *d = manager->d.get();
        d->mutex.lock();
    };

    const auto unlock = [](void *user_data) {
        const auto *manager = reinterpret_cast<Manager *>(user_data);
        auto *d = manager->d.get();
        d->mutex.unlock();
    };

    if (signal_context_set_locking_functions(globalContext.get(), lock, unlock) < 0) {
        warning(QStringLiteral("Locking functions could not be set"));
        return false;
    }

    return true;
}

//
// Initializes the OMEMO library's crypto provider.
//
// \return whether the initialization succeeded
//
bool ManagerPrivate::initCryptoProvider()
{
    cryptoProvider = createOmemoCryptoProvider(this);

    if (signal_context_set_crypto_provider(globalContext.get(), &cryptoProvider) < 0) {
        warning(QStringLiteral("Crypto provider could not be set"));
        return false;
    }

    return true;
}

//
// Initializes the OMEMO library's stores.
//
// \return whether the initialization succeeded
//
void ManagerPrivate::initStores()
{
    identityKeyStore = createIdentityKeyStore();
    preKeyStore = createPreKeyStore();
    signedPreKeyStore = createSignedPreKeyStore();
    sessionStore = createSessionStore();

    signal_protocol_store_context_create(storeContext.ptrRef(), globalContext.get());
    signal_protocol_store_context_set_identity_key_store(storeContext.get(), &identityKeyStore);
    signal_protocol_store_context_set_pre_key_store(storeContext.get(), &preKeyStore);
    signal_protocol_store_context_set_signed_pre_key_store(storeContext.get(), &signedPreKeyStore);
    signal_protocol_store_context_set_session_store(storeContext.get(), &sessionStore);
}

//
// Creates the OMEMO library's identity key store.
//
// The identity key is the long-term key.
//
// \return the identity key store
//
signal_protocol_identity_key_store ManagerPrivate::createIdentityKeyStore() const
{
    signal_protocol_identity_key_store store;

    store.get_identity_key_pair = [](signal_buffer **public_data, signal_buffer **private_data, void *user_data) {
        auto *manager = reinterpret_cast<Manager *>(user_data);
        const auto *d = manager->d.get();

        const auto &privateIdentityKey = d->ownDevice.privateIdentityKey;
        if (!(*private_data = signal_buffer_create(reinterpret_cast<const uint8_t *>(privateIdentityKey.constData()), privateIdentityKey.size()))) {
            manager->warning(QStringLiteral("Private identity key could not be loaded"));
            return -1;
        }

        const auto &publicIdentityKey = d->ownDevice.publicIdentityKey;
        if (!(*public_data = signal_buffer_create(reinterpret_cast<const uint8_t *>(publicIdentityKey.constData()), publicIdentityKey.size()))) {
            manager->warning(QStringLiteral("Public identity key could not be loaded"));
            return -1;
        }

        return 0;
    };

    store.get_local_registration_id = [](void *user_data, uint32_t *registration_id) {
        const auto *manager = reinterpret_cast<Manager *>(user_data);
        const auto *d = manager->d.get();
        *registration_id = d->ownDevice.id;
        return 0;
    };

    store.save_identity = [](const signal_protocol_address *, uint8_t *, size_t, void *) {
        // Do not use the OMEMO library's trust management.
        return 0;
    };

    store.is_trusted_identity = [](const signal_protocol_address *, uint8_t *, size_t, void *) {
        // Do not use the OMEMO library's trust management.
        // All keys are trusted at this level / by the OMEMO library.
        return 1;
    };

    store.destroy_func = [](void *) {
    };

    store.user_data = q;

    return store;
}

//
// Creates the OMEMO library's signed pre key store.
//
// A signed pre key is used for building a session.
//
// \return the signed pre key store
//
signal_protocol_signed_pre_key_store ManagerPrivate::createSignedPreKeyStore() const
{
    signal_protocol_signed_pre_key_store store;

    store.load_signed_pre_key = [](signal_buffer **record, uint32_t signed_pre_key_id, void *user_data) {
        auto *manager = reinterpret_cast<Manager *>(user_data);
        const auto *d = manager->d.get();
        const auto &signedPreKeyPair = d->signedPreKeyPairs.value(signed_pre_key_id).data;

        if (signedPreKeyPair.isEmpty()) {
            return SG_ERR_INVALID_KEY_ID;
        }

        if (!(*record = signal_buffer_create(reinterpret_cast<const uint8_t *>(signedPreKeyPair.constData()), signedPreKeyPair.size()))) {
            manager->warning(QStringLiteral("Signed pre key pair could not be loaded"));
            return SG_ERR_INVALID_KEY_ID;
        }

        return SG_SUCCESS;
    };

    store.store_signed_pre_key = [](uint32_t signed_pre_key_id, uint8_t *record, size_t record_len, void *user_data) {
        auto *manager = reinterpret_cast<Manager *>(user_data);
        auto *d = manager->d.get();

        QXmppOmemoStorage::SignedPreKeyPair signedPreKeyPair;
        signedPreKeyPair.creationDate = QDateTime::currentDateTimeUtc();
        signedPreKeyPair.data = QByteArray(reinterpret_cast<const char *>(record), record_len);

        d->signedPreKeyPairs.insert(signed_pre_key_id, signedPreKeyPair);
        d->omemoStorage->addSignedPreKeyPair(signed_pre_key_id, signedPreKeyPair);

        return 0;
    };

    store.contains_signed_pre_key = [](uint32_t signed_pre_key_id, void *user_data) {
        const auto *manager = reinterpret_cast<Manager *>(user_data);
        const auto *d = manager->d.get();
        return d->signedPreKeyPairs.contains(signed_pre_key_id) ? 1 : 0;
    };

    store.remove_signed_pre_key = [](uint32_t signed_pre_key_id, void *user_data) {
        const auto *manager = reinterpret_cast<Manager *>(user_data);
        auto *d = manager->d.get();
        d->signedPreKeyPairs.remove(signed_pre_key_id);
        d->omemoStorage->removeSignedPreKeyPair(signed_pre_key_id);
        return 0;
    };

    store.destroy_func = [](void *) {
    };

    store.user_data = q;

    return store;
}

//
// Creates the OMEMO library's pre key store.
//
// A pre key is used for building a session.
//
// \return the pre key store
//
signal_protocol_pre_key_store ManagerPrivate::createPreKeyStore() const
{
    signal_protocol_pre_key_store store;

    store.load_pre_key = [](signal_buffer **record, uint32_t pre_key_id, void *user_data) {
        auto *manager = reinterpret_cast<Manager *>(user_data);
        const auto *d = manager->d.get();
        const auto &preKey = d->preKeyPairs.value(pre_key_id);

        if (preKey.isEmpty()) {
            return SG_ERR_INVALID_KEY_ID;
        }

        if (!(*record = signal_buffer_create(reinterpret_cast<const uint8_t *>(preKey.constData()), preKey.size()))) {
            manager->warning(QStringLiteral("Pre key could not be loaded"));
            return SG_ERR_INVALID_KEY_ID;
        }

        return SG_SUCCESS;
    };

    store.store_pre_key = [](uint32_t pre_key_id, uint8_t *record, size_t record_len, void *user_data) {
        const auto *manager = reinterpret_cast<Manager *>(user_data);
        auto *d = manager->d.get();
        const auto preKey = QByteArray(reinterpret_cast<const char *>(record), record_len);
        d->preKeyPairs.insert(pre_key_id, preKey);
        d->omemoStorage->addPreKeyPairs({ { pre_key_id, preKey } });
        return 0;
    };

    store.contains_pre_key = [](uint32_t pre_key_id, void *user_data) {
        const auto *manager = reinterpret_cast<Manager *>(user_data);
        const auto *d = manager->d.get();
        return d->preKeyPairs.contains(pre_key_id) ? 1 : 0;
    };

    store.remove_pre_key = [](uint32_t pre_key_id, void *user_data) {
        auto *manager = reinterpret_cast<Manager *>(user_data);
        auto *d = manager->d.get();

        if (!d->renewPreKeyPairs(pre_key_id)) {
            return -1;
        }

        return 0;
    };

    store.destroy_func = [](void *) {
    };

    store.user_data = q;

    return store;
}

//
// Creates the OMEMO library's session store.
//
// A session contains all data needed for encryption and decryption.
//
// \return the session store
//
signal_protocol_session_store ManagerPrivate::createSessionStore() const
{
    signal_protocol_session_store store;

    store.load_session_func = [](signal_buffer **record, signal_buffer **, const signal_protocol_address *address, void *user_data) {
        auto *manager = reinterpret_cast<Manager *>(user_data);
        const auto *d = manager->d.get();
        const auto jid = extractJid(*address);

        const auto &session = d->devices.value(jid).value(uint32_t(address->device_id)).session;

        if (session.isEmpty()) {
            return 0;
        }

        if (!(*record = signal_buffer_create(reinterpret_cast<const uint8_t *>(session.constData()), size_t(session.size())))) {
            manager->warning(QStringLiteral("Session could not be loaded"));
            return -1;
        }

        return 1;
    };

    store.get_sub_device_sessions_func = [](signal_int_list **sessions, const char *name, size_t name_len, void *user_data) {
        auto *manager = reinterpret_cast<Manager *>(user_data);
        const auto *d = manager->d.get();
        const auto jid = QString::fromUtf8(name, name_len);
        auto userDevices = d->devices.value(jid);

        // Remove all devices not having an active session.
        for (auto itr = userDevices.begin(); itr != userDevices.end();) {
            const auto &device = itr.value();
            if (device.session.isEmpty() || device.unrespondedSentStanzasCount == UNRESPONDED_STANZAS_UNTIL_ENCRYPTION_IS_STOPPED) {
                itr = userDevices.erase(itr);
            } else {
                ++itr;
            }
        }

        signal_int_list *deviceIds = signal_int_list_alloc();
        for (auto itr = userDevices.cbegin(); itr != userDevices.cend(); ++itr) {
            const auto deviceId = itr.key();
            if (signal_int_list_push_back(deviceIds, int(deviceId)) < 0) {
                manager->warning(QStringLiteral("Device ID could not be added to list"));
                return -1;
            }
        }

        *sessions = deviceIds;
        return int(signal_int_list_size(*sessions));
    };

    store.store_session_func = [](const signal_protocol_address *address, uint8_t *record, size_t record_len, uint8_t *, size_t, void *user_data) {
        const auto *manager = reinterpret_cast<Manager *>(user_data);
        auto *d = manager->d.get();
        const auto session = QByteArray(reinterpret_cast<const char *>(record), record_len);
        const auto jid = extractJid(*address);
        const auto deviceId = int(address->device_id);

        auto &device = d->devices[jid][deviceId];
        device.session = session;
        d->omemoStorage->addDevice(jid, deviceId, device);
        return 0;
    };

    store.contains_session_func = [](const signal_protocol_address *address, void *user_data) {
        const auto *manager = reinterpret_cast<Manager *>(user_data);
        const auto *d = manager->d.get();
        const auto jid = extractJid(*address);
        return d->devices.value(jid).value(int(address->device_id)).session.isEmpty() ? 0 : 1;
    };

    store.delete_session_func = [](const signal_protocol_address *address, void *user_data) {
        const auto *manager = reinterpret_cast<Manager *>(user_data);
        auto *d = manager->d.get();
        const auto jid = extractJid(*address);
        const auto deviceId = int(address->device_id);
        auto &device = d->devices[jid][deviceId];
        if (!device.session.isEmpty()) {
            device.session.clear();
            d->omemoStorage->addDevice(jid, deviceId, device);
        }
        return 1;
    };

    store.delete_all_sessions_func = [](const char *name, size_t name_len, void *user_data) {
        const auto *manager = reinterpret_cast<Manager *>(user_data);
        auto *d = manager->d.get();
        const auto jid = QString::fromUtf8(name, name_len);
        auto deletedSessionsCount = 0;
        auto &userDevices = d->devices[jid];
        for (auto itr = userDevices.begin(); itr != userDevices.end(); ++itr) {
            const auto &deviceId = itr.key();
            auto &device = itr.value();
            if (!device.session.isEmpty()) {
                device.session.clear();
                d->omemoStorage->addDevice(jid, deviceId, device);
                ++deletedSessionsCount;
            }
        }
        return deletedSessionsCount;
    };

    store.destroy_func = [](void *) {
    };

    store.user_data = q;

    return store;
}

//
// Sets up the device ID.
//
// The more devices a user has, the higher the possibility of duplicate device IDs is.
// Especially for IoT scenarios with millions of devices, that can be an issue.
// Therefore, a new device ID is generated in case of a duplicate.
//
// \return whether it succeeded
//
QXmppTask<bool> ManagerPrivate::setUpDeviceId()
{
    auto future = pubSubManager->requestOwnPepItemIds(ns_omemo_2_bundles.toString());
    return chain<bool>(std::move(future), q, [this](QXmppPubSubManager::ItemIdsResult result) mutable {
        // There can be the following cases:
        // 1. There is no PubSub node for device bundles: XEP-0030 states that a server must
        // respond with an error (at least ejabberd 22.05 responds with an empty node instead).
        // 2. There is an empty PubSub node for device bundles: XEP-0030 states that a server must
        // respond with a node without included items.
        auto error = std::get_if<QXmppError>(&result);
        if (error) {
            if (auto stanzaErr = error->value<QXmppStanza::Error>()) {
                // allow Cancel|ItemNotFound here
                if (!(stanzaErr->type() == Error::Cancel && stanzaErr->condition() == Error::ItemNotFound)) {
                    warning(u"Existing / Published device IDs could not be retrieved: " + errorToString(*error));
                    return false;
                }
                // do not return here
            } else {
                return false;
            }
        }

        // The first generated device ID can be used if no device bundle node exists.
        // Otherwise, duplicates must be avoided.
        auto deviceId = error ? generateDeviceId() : generateDeviceId(std::get<QVector<QString>>(result));
        if (deviceId) {
            ownDevice.id = *deviceId;
        }
        return deviceId.has_value();
    });
}

//
// Generates a new device ID.
//
// Returns the device ID or an empty optional on errors.
//
std::optional<uint32_t> QXmppOmemoManagerPrivate::generateDeviceId()
{
    uint32_t deviceId = 0;
    if (signal_protocol_key_helper_generate_registration_id(&deviceId, 0, globalContext.get()) < 0) {
        warning(QStringLiteral("Device ID could not be generated"));
        return {};
    }
    return deviceId;
}

//
// Generates a new device ID that does not exist yet.
//
// Returns the device ID or an empty optional on errors.
//
std::optional<uint32_t> QXmppOmemoManagerPrivate::generateDeviceId(const QVector<QString> &existingIds)
{
    uint32_t deviceId = 0;

    do {
        if (signal_protocol_key_helper_generate_registration_id(&deviceId, 0, globalContext.get()) < 0) {
            warning(QStringLiteral("Device ID could not be generated"));
            return {};
        }
    } while (existingIds.contains(QString::number(deviceId)));

    return deviceId;
}

//
// Sets up an identity key pair.
//
// The identity key pair consists of a private and a public long-term key.
//
// \return whether it succeeded
//
bool ManagerPrivate::setUpIdentityKeyPair(ratchet_identity_key_pair **identityKeyPair)
{
    if (signal_protocol_key_helper_generate_identity_key_pair(identityKeyPair, globalContext.get()) < 0) {
        warning(QStringLiteral("Identity key pair could not be generated"));
        return false;
    }

    BufferSecurePtr privateIdentityKeyBuffer;

    if (ec_private_key_serialize(privateIdentityKeyBuffer.ptrRef(), ratchet_identity_key_pair_get_private(*identityKeyPair)) < 0) {
        warning(QStringLiteral("Private identity key could not be serialized"));
        return false;
    }

    const auto privateIdentityKey = privateIdentityKeyBuffer.toByteArray();
    ownDevice.privateIdentityKey = privateIdentityKey;

    BufferPtr publicIdentityKeyBuffer(ec_public_key_get_ed(ratchet_identity_key_pair_get_public(*identityKeyPair)));
    const auto publicIdentityKey = publicIdentityKeyBuffer.toByteArray();
    deviceBundle.setPublicIdentityKey(publicIdentityKey);
    ownDevice.publicIdentityKey = publicIdentityKey;
    storeOwnKey();

    return true;
}

//
// Schedules periodic (time-based) tasks that cannot be done on a specific event.
//
void ManagerPrivate::schedulePeriodicTasks()
{
    QObject::connect(&signedPreKeyPairsRenewalTimer, &QTimer::timeout, q, [=]() mutable {
        renewSignedPreKeyPairs();
    });

    QObject::connect(&deviceRemovalTimer, &QTimer::timeout, q, [=]() mutable {
        removeDevicesRemovedFromServer();
    });

    signedPreKeyPairsRenewalTimer.start(SIGNED_PRE_KEY_RENEWAL_CHECK_INTERVAL);
    deviceRemovalTimer.start(DEVICE_REMOVAL_CHECK_INTERVAL);
}

//
// Removes old signed pre key pairs and creates a new one.
//
void ManagerPrivate::renewSignedPreKeyPairs()
{
    const auto currentDate = QDateTime::currentDateTimeUtc().toSecsSinceEpoch() * 1s;
    auto isSignedPreKeyPairRemoved = false;

    for (auto itr = signedPreKeyPairs.begin(); itr != signedPreKeyPairs.end();) {
        const auto creationDate = itr.value().creationDate.toSecsSinceEpoch() * 1s;

        // Remove signed pre key pairs older than
        // SIGNED_PRE_KEY_RENEWAL_INTERVAL.
        if (currentDate - creationDate > SIGNED_PRE_KEY_RENEWAL_INTERVAL) {
            itr = signedPreKeyPairs.erase(itr);
            omemoStorage->removeSignedPreKeyPair(itr.key());
            isSignedPreKeyPairRemoved = true;
        } else {
            ++itr;
        }
    }

    if (isSignedPreKeyPairRemoved) {
        RefCountedPtr<ratchet_identity_key_pair> identityKeyPair;
        deserializeIdentityKeyPair(identityKeyPair.ptrRef());
        updateSignedPreKeyPair(identityKeyPair.get());

        // Store the own device containing the new signed pre key ID.
        omemoStorage->setOwnDevice(ownDevice);

        publishDeviceBundleItem([=](bool isPublished) {
            if (!isPublished) {
                warning(QStringLiteral("Own device bundle item could not be published during renewal of signed pre key pairs"));
            }
        });
    }
}

//
// Updates the signed pre key pairs.
//
// Make sure that
// \code
// d->omemoStorage->setOwnDevice(d->ownDevice);
// \endcode
// is called afterwards to store the change of
// \code
//  d->ownDevice.latestSignedPreKeyId()
// \endcode
// .
//
// \return whether it succeeded
//
bool ManagerPrivate::updateSignedPreKeyPair(ratchet_identity_key_pair *identityKeyPair)
{
    RefCountedPtr<session_signed_pre_key> signedPreKeyPair;
    auto latestSignedPreKeyId = ownDevice.latestSignedPreKeyId;

    // Ensure that no signed pre key ID exceeds SIGNED_PRE_KEY_ID_MAX
    // Do not increment during setup.
    if (latestSignedPreKeyId + 1 > SIGNED_PRE_KEY_ID_MAX) {
        latestSignedPreKeyId = SIGNED_PRE_KEY_ID_MIN;
    } else if (latestSignedPreKeyId != SIGNED_PRE_KEY_ID_MIN) {
        ++latestSignedPreKeyId;
    }

    if (signal_protocol_key_helper_generate_signed_pre_key(
            signedPreKeyPair.ptrRef(),
            identityKeyPair,
            latestSignedPreKeyId,
            uint64_t(QDateTime::currentMSecsSinceEpoch()),
            globalContext.get()) < 0) {
        warning(QStringLiteral("Signed pre key pair could not be generated"));
        return false;
    }

    BufferSecurePtr signedPreKeyPairBuffer;

    if (session_signed_pre_key_serialize(signedPreKeyPairBuffer.ptrRef(), signedPreKeyPair.get()) < 0) {
        warning(QStringLiteral("Signed pre key pair could not be serialized"));
        return false;
    }

    QXmppOmemoStorage::SignedPreKeyPair signedPreKeyPairForStorage;
    signedPreKeyPairForStorage.creationDate = QDateTime::currentDateTimeUtc();
    signedPreKeyPairForStorage.data = signedPreKeyPairBuffer.toByteArray();

    signedPreKeyPairs.insert(latestSignedPreKeyId, signedPreKeyPairForStorage);
    omemoStorage->addSignedPreKeyPair(latestSignedPreKeyId, signedPreKeyPairForStorage);

    BufferPtr signedPublicPreKeyBuffer(ec_public_key_get_mont(ec_key_pair_get_public(session_signed_pre_key_get_key_pair(signedPreKeyPair.get()))));
    const auto signedPublicPreKeyByteArray = signedPublicPreKeyBuffer.toByteArray();

    deviceBundle.setSignedPublicPreKeyId(latestSignedPreKeyId);
    deviceBundle.setSignedPublicPreKey(signedPublicPreKeyByteArray);
    deviceBundle.setSignedPublicPreKeySignature(QByteArray(reinterpret_cast<const char *>(session_signed_pre_key_get_signature_omemo(signedPreKeyPair.get())), session_signed_pre_key_get_signature_omemo_len(signedPreKeyPair.get())));

    ownDevice.latestSignedPreKeyId = latestSignedPreKeyId;

    return true;
}

//
// Deletes a pre key pair and creates a new one.
//
// \param keyPairBeingRenewed key pair being replaced by a new one
//
// \return whether it succeeded
//
bool ManagerPrivate::renewPreKeyPairs(uint32_t keyPairBeingRenewed)
{
    preKeyPairs.remove(keyPairBeingRenewed);
    omemoStorage->removePreKeyPair(keyPairBeingRenewed);
    deviceBundle.removePublicPreKey(keyPairBeingRenewed);

    if (!updatePreKeyPairs()) {
        return false;
    }

    // Store the own device containing the new pre key ID.
    omemoStorage->setOwnDevice(ownDevice);

    publishDeviceBundleItem([=](bool isPublished) {
        if (!isPublished) {
            warning(QStringLiteral("Own device bundle item could not be published during renewal of pre key pairs"));
        }
    });

    return true;
}

//
// Updates the pre key pairs locally.
//
// Make sure that
// \code
// d->omemoStorage->setOwnDevice(d->ownDevice)
// \endcode
// is called
// afterwards to store the change of
// \code
// d->ownDevice.latestPreKeyId()
// \endcode
// .
//
// \param count number of pre key pairs to update
//
// \return whether it succeeded
//
bool ManagerPrivate::updatePreKeyPairs(uint32_t count)
{
    KeyListNodePtr newPreKeyPairs;
    auto latestPreKeyId = ownDevice.latestPreKeyId;

    // Ensure that no pre key ID exceeds PRE_KEY_ID_MAX.
    // Do not increment during setup.
    if (latestPreKeyId + count > PRE_KEY_ID_MAX) {
        latestPreKeyId = PRE_KEY_ID_MIN;
    } else if (latestPreKeyId != PRE_KEY_ID_MIN) {
        ++latestPreKeyId;
    }

    if (signal_protocol_key_helper_generate_pre_keys(newPreKeyPairs.ptrRef(), latestPreKeyId, count, globalContext.get()) < 0) {
        warning(QStringLiteral("Pre key pairs could not be generated"));
        return false;
    }

    QHash<uint32_t, QByteArray> serializedPreKeyPairs;

    for (auto *node = newPreKeyPairs.get();
         node != nullptr;
         node = signal_protocol_key_helper_key_list_next(node)) {
        BufferSecurePtr preKeyPairBuffer;

        auto preKeyPair = signal_protocol_key_helper_key_list_element(node);

        if (session_pre_key_serialize(preKeyPairBuffer.ptrRef(), preKeyPair) < 0) {
            warning(QStringLiteral("Pre key pair could not be serialized"));
            return false;
        }

        const auto preKeyId = session_pre_key_get_id(preKeyPair);

        serializedPreKeyPairs.insert(preKeyId, preKeyPairBuffer.toByteArray());

        BufferPtr publicPreKeyBuffer(ec_public_key_get_mont(ec_key_pair_get_public(session_pre_key_get_key_pair(preKeyPair))));
        const auto serializedPublicPreKey = publicPreKeyBuffer.toByteArray();
        deviceBundle.addPublicPreKey(preKeyId, serializedPublicPreKey);
    }

    preKeyPairs.insert(serializedPreKeyPairs);
    omemoStorage->addPreKeyPairs(serializedPreKeyPairs);
    ownDevice.latestPreKeyId = latestPreKeyId - 1 + count;

    return true;
}

//
// Removes locally stored devices after a specific time if they are removed from their owners'
// device lists on their servers.
//
void ManagerPrivate::removeDevicesRemovedFromServer()
{
    const auto currentDate = QDateTime::currentDateTimeUtc().toSecsSinceEpoch() * 1s;

    for (auto itr = devices.begin(); itr != devices.end(); ++itr) {
        const auto &jid = itr.key();
        auto &userDevices = itr.value();

        for (auto devicesItr = userDevices.begin(); devicesItr != userDevices.end();) {
            const auto &deviceId = devicesItr.key();
            const auto &device = devicesItr.value();

            // Remove data for devices removed from their servers after
            // DEVICE_REMOVAL_INTERVAL.
            const auto &removalDate = device.removalFromDeviceListDate;
            if (!removalDate.isNull() &&
                currentDate - removalDate.toSecsSinceEpoch() * 1s > DEVICE_REMOVAL_INTERVAL) {
                devicesItr = userDevices.erase(devicesItr);
                omemoStorage->removeDevice(jid, deviceId);
                trustManager->removeKeys(ns_omemo_2.toString(), QList { device.keyId });
                Q_EMIT q->deviceRemoved(jid, deviceId);
            } else {
                ++devicesItr;
            }
        }
    }
}

//
// Encrypts a message for specific recipients.
//
// \param message message to be encrypted
// \param recipientJids JIDs for whom the message is encrypted
// \param acceptedTrustLevels trust levels the keys of the recipients' devices must have to
//        encrypt for them
//
// \return the result of the encryption
//
QXmppTask<QXmppE2eeExtension::MessageEncryptResult> ManagerPrivate::encryptMessageForRecipients(QXmppMessage &&message, QVector<QString> recipientJids, TrustLevels acceptedTrustLevels)
{
    QXmppPromise<QXmppE2eeExtension::MessageEncryptResult> interface;

    if (!isStarted) {
        QXmppError error {
            QStringLiteral("OMEMO manager must be started before encrypting"),
            SendError::EncryptionError
        };
        interface.finish(error);
    } else {
        recipientJids.append(ownBareJid());

        auto future = encryptStanza(message, recipientJids, acceptedTrustLevels);
        future.then(q, [=, message = std::move(message)](std::optional<QXmppOmemoElement> omemoElement) mutable {
            if (!omemoElement) {
                QXmppError error {
                    QStringLiteral("OMEMO element could not be created"),
                    QXmpp::SendError::EncryptionError,
                };
                interface.finish(error);
            } else {
                // Messages with a body or trust messages use
                // \xep{0380, Explicit Message Encryption} and a fallback body.
                //
                // In the former case, a client can display the fallback body to its user if it does
                // not support the used encrpytion.
                // Furthermore, a message processing hint for instructing the server to store the
                // message is not needed because of the unencrypted (i.e., public) fallback body.
                // Without a public (fallback) body and a message processing hint, the server could
                // not determine whether the message should be stored because the encrypted body
                // would not be visible to the server.
                //
                // In the latter case, a trust message could otherwise be detected by an attacker.
                // By applying the same rules as for a message with a body, the trust message looks
                // like a normal message.
                // An attacker can therefore either stop all communication or none.
                // But the attacker cannot prevent the chat partners from authenticating their keys
                // while allowing them to exchange encrypted messages that can be read by an active
                // attack.
                //
                // Whether to advise the server to store other kinds of messages is up to the
                // client.
                // That facilitates a consistent handling of message processing hints.
                if (!message.body().isEmpty() || message.trustMessageElement()) {
                    QXmppFallback fallback { ns_omemo_2.toString(), { { QXmppFallback::Body } } };

                    message.setEncryptionMethod(QXmpp::Omemo2);
                    message.setE2eeFallbackBody(QStringLiteral("This message is encrypted with %1 but could not be decrypted").arg(message.encryptionName()));
                    message.setFallbackMarkers({ fallback });
                }

                message.setOmemoElement(omemoElement);

                interface.finish(std::make_unique<QXmppMessage>(std::move(message)));
            }
        });
    }

    return interface.task();
}

//
// Encrypts a message or IQ stanza.
//
// \param stanza stanza to be encrypted
// \param recipientJids JIDs of the devices for whom the stanza is encrypted
// \param acceptedTrustLevels trust levels the keys of the recipients' devices must have to
//        encrypt for them
//
// \return the OMEMO element containing the stanza's encrypted content if the encryption is
//         successful, otherwise none
//
template<typename T>
QXmppTask<std::optional<QXmppOmemoElement>> ManagerPrivate::encryptStanza(const T &stanza, const QVector<QString> &recipientJids, TrustLevels acceptedTrustLevels)
{
    Q_ASSERT_X(!recipientJids.isEmpty(), "Creating OMEMO envelope", "OMEMO element could not be created because no recipient JIDs are passed");

    QXmppPromise<std::optional<QXmppOmemoElement>> interface;

    if (const auto optionalPayloadEncryptionResult = encryptPayload(createSceEnvelope(stanza))) {
        const auto &payloadEncryptionResult = *optionalPayloadEncryptionResult;

        auto devicesCount = std::accumulate(recipientJids.cbegin(), recipientJids.cend(), 0, [=](const auto sum, const auto &jid) {
            return sum + devices.value(jid).size();
        });

        // Do not exceed the maximum of manageable devices.
        if (devicesCount > maximumDevicesPerStanza) {
            warning(u"OMEMO payload could not be encrypted for all recipients because their "
                    "devices are altogether more than the maximum of manageable devices " +
                    QString::number(maximumDevicesPerStanza) +
                    u" - Use QXmppOmemoManager::setMaximumDevicesPerStanza() to increase the maximum");
            devicesCount = maximumDevicesPerStanza;
        }

        if (devicesCount) {
            auto omemoElement = std::make_shared<QXmppOmemoElement>();
            auto processedDevicesCount = std::make_shared<int>(0);
            auto successfullyProcessedDevicesCount = std::make_shared<int>(0);
            auto skippedDevicesCount = std::make_shared<int>(0);

            // Add envelopes for all devices of the recipients.
            for (const auto &jid : recipientJids) {
                auto recipientDevices = devices.value(jid);

                for (auto itr = recipientDevices.begin(); itr != recipientDevices.end(); ++itr) {
                    const auto &deviceId = itr.key();
                    const auto &device = itr.value();

<<<<<<< HEAD
                    // Skip encrypting for a device if it does not respond for a while.
                    if (const auto unrespondedSentStanzasCount = device.unrespondedSentStanzasCount; unrespondedSentStanzasCount == UNRESPONDED_STANZAS_UNTIL_ENCRYPTION_IS_STOPPED) {
                        if (++(*skippedDevicesCount) == devicesCount) {
                            warning(u"OMEMO element could not be created because no recipient device responded to " +
                                    QString::number(unrespondedSentStanzasCount) +
                                    u" sent stanzas");
                            interface.finish(std::nullopt);
                        }

                        continue;
                    }

=======
>>>>>>> 3fa204ec
                    auto controlDeviceProcessing = [=](bool isSuccessful = true) mutable {
                        if (isSuccessful) {
                            ++(*successfullyProcessedDevicesCount);
                        }

                        if (++(*processedDevicesCount) == devicesCount) {
                            if (*successfullyProcessedDevicesCount == 0) {
                                warning(QStringLiteral("OMEMO element could not be created because no recipient "
                                                       "devices with keys having accepted trust levels could be found"));
                                interface.finish(std::nullopt);
                            } else {
                                omemoElement->setSenderDeviceId(ownDevice.id);
                                omemoElement->setPayload(payloadEncryptionResult.encryptedPayload);
                                interface.finish(*omemoElement);
                            }
                        }
                    };

                    // Skip encrypting for a device if it does not respond for a while.
                    if (const auto unrespondedSentStanzasCount = device.unrespondedSentStanzasCount; unrespondedSentStanzasCount == UNRESPONDED_STANZAS_UNTIL_ENCRYPTION_IS_STOPPED) {
                        if (++(*skippedDevicesCount) == devicesCount) {
                            warning("OMEMO element could not be created because no recipient device responded to " %
                                    QString::number(unrespondedSentStanzasCount) % " sent stanzas");
                            interface.finish(std::nullopt);
                        } else {
                            controlDeviceProcessing(false);
                        }

                        continue;
                    }

                    const auto address = Address(jid, deviceId);

                    auto addOmemoEnvelope = [=](bool isKeyExchange = false) mutable {
                        // Create and add an OMEMO envelope only if its data could be created
                        // and the corresponding device has not been removed by another method
                        // in the meantime.
                        if (const auto data = createOmemoEnvelopeData(address.data(), payloadEncryptionResult.decryptionData); data.isEmpty()) {
                            warning(u"OMEMO envelope for recipient JID '" + jid + u"' and device ID '" + QString::number(deviceId) + u"' could not be created because its data could not be encrypted");
                            controlDeviceProcessing(false);
                        } else if (devices.value(jid).contains(deviceId)) {
                            auto &deviceBeingModified = devices[jid][deviceId];
                            deviceBeingModified.unrespondedReceivedStanzasCount = 0;

                            if (auto &unrespondedSentStanzasCount = deviceBeingModified.unrespondedSentStanzasCount; unrespondedSentStanzasCount + 1 <= UNRESPONDED_STANZAS_UNTIL_ENCRYPTION_IS_STOPPED) {
                                ++unrespondedSentStanzasCount;
                            }

                            omemoStorage->addDevice(jid, deviceId, deviceBeingModified);

                            QXmppOmemoEnvelope omemoEnvelope;
                            omemoEnvelope.setRecipientDeviceId(deviceId);
                            if (isKeyExchange) {
                                omemoEnvelope.setIsUsedForKeyExchange(true);
                            }
                            omemoEnvelope.setData(data);
                            omemoElement->addEnvelope(jid, omemoEnvelope);
                            controlDeviceProcessing();
                        }
                    };

                    auto buildSessionDependingOnTrustLevel = [=](const QXmppOmemoDeviceBundle &deviceBundle, TrustLevel trustLevel) mutable {
                        // Build a session if the device's key has a specific trust level.
                        if (!acceptedTrustLevels.testFlag(trustLevel)) {
                            q->debug(u"Session could not be created for JID '" + jid + u"' with device ID '" + QString::number(deviceId) + u"' because its key's trust level '" + QString::number(int(trustLevel)) + u"' is not accepted");
                            controlDeviceProcessing(false);
                        } else if (!buildSession(address.data(), deviceBundle)) {
                            warning(u"Session could not be created for JID '" + jid + u"' and device ID '" + QString::number(deviceId) + u"'");
                            controlDeviceProcessing(false);
                        } else {
                            addOmemoEnvelope(true);
                        }
                    };

                    // If the key ID is not stored (empty), the device bundle must be retrieved
                    // first.
                    // Afterwards, the bundle can be used to determine the key's trust level and
                    // to build the session.
                    // If the key ID is stored (not empty), the trust level can be directly
                    // determined and the session built.
                    if (device.keyId.isEmpty()) {
                        auto future = requestDeviceBundle(jid, deviceId);
                        future.then(q, [=](std::optional<QXmppOmemoDeviceBundle> optionalDeviceBundle) mutable {
                            // Process the device bundle only if one could be fetched and the
                            // corresponding device has not been removed by another method in
                            // the meantime.
                            if (optionalDeviceBundle && devices.value(jid).contains(deviceId)) {
                                auto &deviceBeingModified = devices[jid][deviceId];
                                const auto &deviceBundle = *optionalDeviceBundle;
                                deviceBeingModified.keyId = deviceBundle.publicIdentityKey();

                                auto future = q->trustLevel(jid, deviceBeingModified.keyId);
                                future.then(q, [=](TrustLevel trustLevel) mutable {
                                    // Store the retrieved key's trust level if it is not stored
                                    // yet.
                                    if (trustLevel == TrustLevel::Undecided) {
                                        auto future = storeKeyDependingOnSecurityPolicy(jid, deviceBeingModified.keyId);
                                        future.then(q, [=](TrustLevel trustLevel) mutable {
                                            omemoStorage->addDevice(jid, deviceId, deviceBeingModified);
                                            Q_EMIT q->deviceChanged(jid, deviceId);
                                            buildSessionDependingOnTrustLevel(deviceBundle, trustLevel);
                                        });
                                    } else {
                                        omemoStorage->addDevice(jid, deviceId, deviceBeingModified);
                                        Q_EMIT q->deviceChanged(jid, deviceId);
                                        buildSessionDependingOnTrustLevel(deviceBundle, trustLevel);
                                    }
                                });
                            } else {
                                warning(QStringLiteral("OMEMO envelope could not be created because no device bundle could be fetched"));
                                controlDeviceProcessing(false);
                            }
                        });
                    } else {
                        auto future = q->trustLevel(jid, device.keyId);
                        future.then(q, [=](TrustLevel trustLevel) mutable {
                            // Create only OMEMO envelopes for devices that have keys with
                            // specific trust levels.
                            if (acceptedTrustLevels.testFlag(trustLevel)) {
                                // Build a new session if none is stored.
                                // Otherwise, use the existing session.
                                if (device.session.isEmpty()) {
                                    auto future = requestDeviceBundle(jid, deviceId);
                                    future.then(q, [=](std::optional<QXmppOmemoDeviceBundle> optionalDeviceBundle) mutable {
                                        if (optionalDeviceBundle) {
                                            const auto &deviceBundle = *optionalDeviceBundle;
                                            buildSessionDependingOnTrustLevel(deviceBundle, trustLevel);
                                        } else {
                                            warning(QStringLiteral("OMEMO envelope could not be created because no device bundle could be fetched"));
                                            controlDeviceProcessing(false);
                                        }
                                    });
                                } else {
                                    addOmemoEnvelope();
                                }
                            } else {
                                q->debug(u"OMEMO envelope could not be created for JID '" + jid + u"' and device ID '" + QString::number(deviceId) + u"' because the device's key has an unaccepted trust level '" + QString::number(int(trustLevel)) + u"'");
                                controlDeviceProcessing(false);
                            }
                        });
                    }
                }
            }
        } else {
            warning(QStringLiteral("OMEMO element could not be created because no recipient devices could be found"));
            interface.finish(std::nullopt);
        }
    } else {
        warning(QStringLiteral("OMEMO payload could not be encrypted"));
        interface.finish(std::nullopt);
    }

    return interface.task();
}

template QXmppTask<std::optional<QXmppOmemoElement>> ManagerPrivate::encryptStanza<QXmppIq>(const QXmppIq &, const QVector<QString> &, TrustLevels);
template QXmppTask<std::optional<QXmppOmemoElement>> ManagerPrivate::encryptStanza<QXmppMessage>(const QXmppMessage &, const QVector<QString> &, TrustLevels);

//
// Encrypts a payload symmetrically.
//
// \param payload payload being symmetrically encrypted
//
// \return the data used for encryption and the result
//
std::optional<PayloadEncryptionResult> ManagerPrivate::encryptPayload(const QByteArray &payload) const
{
    auto hkdfKey = QCA::SecureArray(QCA::Random::randomArray(HKDF_KEY_SIZE));
    const auto hkdfSalt = QCA::InitializationVector(QCA::SecureArray(HKDF_SALT_SIZE));
    const auto hkdfInfo = QCA::InitializationVector(QCA::SecureArray(HKDF_INFO));
    auto hkdfOutput = QCA::HKDF().makeKey(hkdfKey, hkdfSalt, hkdfInfo, HKDF_OUTPUT_SIZE);

    // first part of hkdfKey
    auto encryptionKey = QCA::SymmetricKey(hkdfOutput);
    encryptionKey.resize(PAYLOAD_KEY_SIZE);

    // middle part of hkdfKey
    auto authenticationKey = QCA::SymmetricKey(PAYLOAD_AUTHENTICATION_KEY_SIZE);
    const auto authenticationKeyOffset = hkdfOutput.data() + PAYLOAD_KEY_SIZE;
    std::copy(authenticationKeyOffset, authenticationKeyOffset + PAYLOAD_AUTHENTICATION_KEY_SIZE, authenticationKey.data());

    // last part of hkdfKey
    auto initializationVector = QCA::InitializationVector(PAYLOAD_INITIALIZATION_VECTOR_SIZE);
    const auto initializationVectorOffset = hkdfOutput.data() + PAYLOAD_KEY_SIZE + PAYLOAD_AUTHENTICATION_KEY_SIZE;
    std::copy(initializationVectorOffset, initializationVectorOffset + PAYLOAD_INITIALIZATION_VECTOR_SIZE, initializationVector.data());

    QCA::Cipher cipher(PAYLOAD_CIPHER_TYPE.toString(), PAYLOAD_CIPHER_MODE, PAYLOAD_CIPHER_PADDING, QCA::Encode, encryptionKey, initializationVector);
    auto encryptedPayload = cipher.process(QCA::MemoryRegion(payload));

    if (encryptedPayload.isEmpty()) {
        warning(u"Following payload could not be encrypted: " + QString::fromUtf8(payload));
        return {};
    }

    if (!QCA::MessageAuthenticationCode::supportedTypes().contains(PAYLOAD_MESSAGE_AUTHENTICATION_CODE_TYPE)) {
        warning(u"Message authentication code type '" + PAYLOAD_MESSAGE_AUTHENTICATION_CODE_TYPE.toString() + u"' is not supported by this system");
        return {};
    }

    auto messageAuthenticationCodeGenerator = QCA::MessageAuthenticationCode(PAYLOAD_MESSAGE_AUTHENTICATION_CODE_TYPE.toString(), authenticationKey);
    auto messageAuthenticationCode = QCA::SecureArray(messageAuthenticationCodeGenerator.process(encryptedPayload));
    messageAuthenticationCode.resize(PAYLOAD_MESSAGE_AUTHENTICATION_CODE_SIZE);

    PayloadEncryptionResult payloadEncryptionData;
    payloadEncryptionData.decryptionData = hkdfKey.append(messageAuthenticationCode);
    payloadEncryptionData.encryptedPayload = encryptedPayload.toByteArray();

    return payloadEncryptionData;
}

//
// Creates the SCE envelope as defined in \xep{0420, Stanza Content Encryption} for a message
// or IQ stanza.
//
// The stanza's content that should be encrypted is put into the SCE content and that is added
// to the SCE envelope.
// Additionally, the standard SCE affix elements are added to the SCE envelope.
//
// \param stanza stanza for whom the SCE envelope is created
//
// \return the serialized SCE envelope
//
template<typename T>
QByteArray ManagerPrivate::createSceEnvelope(const T &stanza)
{
    QByteArray serializedSceEnvelope;
    QXmlStreamWriter writer(&serializedSceEnvelope);
    QXmppSceEnvelopeWriter sceEnvelopeWriter(writer);
    sceEnvelopeWriter.start();
    sceEnvelopeWriter.writeTimestamp(QDateTime::currentDateTimeUtc());
    sceEnvelopeWriter.writeTo(QXmppUtils::jidToBareJid(stanza.to()));
    sceEnvelopeWriter.writeFrom(q->client()->configuration().jidBare());
    sceEnvelopeWriter.writeRpad(QString::fromUtf8(generateRandomBytes(SCE_RPAD_SIZE_MIN, SCE_RPAD_SIZE_MAX).toBase64()));
    sceEnvelopeWriter.writeContent([&writer, &stanza] {
        if constexpr (std::is_same_v<T, QXmppMessage>) {
            stanza.serializeExtensions(&writer, SceSensitive, ns_client.toString());
        } else {
            // If the IQ stanza contains an error (i.e., it is an error response), that error is
            // serialized instead of actual content.
            if (auto err = stanza.errorOptional()) {
                err->toXml(&writer);
            } else {
                stanza.toXmlElementFromChild(&writer);
            }
        }
    });
    sceEnvelopeWriter.end();

    return serializedSceEnvelope;
}

//
// Creates the data of an OMEMO envelope.
//
// Encrypts the data used for a symmetric encryption of a payload asymmetrically with the
// recipient device's key.
//
// \param address address of a recipient device
// \param payloadDecryptionData data used for symmetric encryption being asymmetrically
//        encrypted
//
// \return the encrypted and serialized OMEMO envelope data or a default-constructed byte array
//         on failure
//
QByteArray ManagerPrivate::createOmemoEnvelopeData(const signal_protocol_address &address, const QCA::SecureArray &payloadDecryptionData) const
{
    SessionCipherPtr sessionCipher;

    if (session_cipher_create(sessionCipher.ptrRef(), storeContext.get(), &address, globalContext.get()) < 0) {
        warning(QStringLiteral("Session cipher could not be created"));
        return {};
    }

    session_cipher_set_version(sessionCipher.get(), CIPHERTEXT_OMEMO_VERSION);

    RefCountedPtr<ciphertext_message> encryptedOmemoEnvelopeData;
    if (session_cipher_encrypt(sessionCipher.get(), reinterpret_cast<const uint8_t *>(payloadDecryptionData.constData()), payloadDecryptionData.size(), encryptedOmemoEnvelopeData.ptrRef()) != SG_SUCCESS) {
        warning(QStringLiteral("Payload decryption data could not be encrypted"));
        return {};
    }

    signal_buffer *serializedEncryptedOmemoEnvelopeData = ciphertext_message_get_serialized(encryptedOmemoEnvelopeData.get());

    return {
        reinterpret_cast<const char *>(signal_buffer_data(serializedEncryptedOmemoEnvelopeData)),
        int(signal_buffer_len(serializedEncryptedOmemoEnvelopeData))
    };
}

//
// Decrypts a message stanza.
//
// In case of an empty (i.e., without payload) OMEMO message for session initiation, only the
// dummy payload's decryption data is decrypted but no payload.
// In case of a normal OMEMO message (i.e., with payload), the payload is decrypted and set as
// the content (i.e., first child element) of the returned stanza.
//
// \param stanza message stanza to be decrypted
//
// \return the decrypted stanza if it could be decrypted
//
QXmppTask<std::optional<QXmppMessage>> ManagerPrivate::decryptMessage(QXmppMessage stanza)
{
    // At this point, the stanza has always an OMEMO element.
    const auto omemoElement = *stanza.omemoElement();

    if (const auto omemoEnvelope = omemoElement.searchEnvelope(ownBareJid(), ownDevice.id)) {
        QXmppPromise<std::optional<QXmppMessage>> interface;

        const auto mixUserJid = stanza.mixUserJid();
        const auto senderJid = mixUserJid.isEmpty() ? QXmppUtils::jidToBareJid(stanza.from()) : mixUserJid;
        const auto senderDeviceId = omemoElement.senderDeviceId();
        const auto omemoPayload = omemoElement.payload();

        subscribeToNewDeviceLists(senderJid, senderDeviceId);

        // Process empty OMEMO messages sent by a receiver of this device's first OMEMO message
        // for it after building the initial session or sent by devices to build a new session
        // with this device.
        if (omemoPayload.isEmpty()) {
            auto future = extractPayloadDecryptionData(senderJid, senderDeviceId, *omemoEnvelope);
            future.then(q, [=](std::optional<QCA::SecureArray> payloadDecryptionData) mutable {
                if (!payloadDecryptionData) {
                    warning(QStringLiteral("Empty OMEMO message could not be successfully processed"));
                } else {
                    q->debug(QStringLiteral("Successfully processed empty OMEMO message"));
                }

                interface.finish(std::nullopt);
            });
        } else {
            auto future = decryptStanza(stanza, senderJid, senderDeviceId, *omemoEnvelope, omemoPayload);
            future.then(q, [=](std::optional<DecryptionResult> optionalDecryptionResult) mutable {
                if (optionalDecryptionResult) {
                    const auto decryptionResult = std::move(*optionalDecryptionResult);
                    stanza.parseExtensions(decryptionResult.sceContent, SceSensitive);

                    // Remove the OMEMO element from the message because it is not needed
                    // anymore after decryption.
                    stanza.setOmemoElement({});

                    stanza.setE2eeMetadata(decryptionResult.e2eeMetadata);

                    interface.finish(stanza);
                } else {
                    interface.finish(std::nullopt);
                }
            });
        }

        return interface.task();
    } else {
        return makeReadyTask<std::optional<QXmppMessage>>(std::nullopt);
    }
}

//
// Decrypts an IQ stanza.
//
// The payload is decrypted and set as the content (i.e., first child element) of the returned
// stanza.
//
// \param iqElement DOM element of the IQ stanza to be decrypted. It MUST be an QXmppOmemoIq.
//
// \return the serialized decrypted stanza if it could be decrypted
//
QXmppTask<std::optional<IqDecryptionResult>> ManagerPrivate::decryptIq(const QDomElement &iqElement)
{
    using Result = std::optional<IqDecryptionResult>;

    QXmppOmemoIq iq;
    iq.parse(iqElement);
    auto omemoElement = iq.omemoElement();

    if (const auto omemoEnvelope = omemoElement.searchEnvelope(ownBareJid(), ownDevice.id)) {
        const auto senderJid = QXmppUtils::jidToBareJid(iq.from());
        const auto senderDeviceId = omemoElement.senderDeviceId();

        subscribeToNewDeviceLists(senderJid, senderDeviceId);

        auto future = decryptStanza(iq, senderJid, senderDeviceId, *omemoEnvelope, omemoElement.payload(), false);
        return chain<Result>(std::move(future), q, [iqElement](auto result) -> Result {
            if (result) {
                auto decryptedElement = iqElement.cloneNode(true).toElement();
                replaceChildElements(decryptedElement, result->sceContent);

                return IqDecryptionResult { decryptedElement, result->e2eeMetadata };
            }
            return {};
        });
    }
    return makeReadyTask<Result>(std::nullopt);
}

//
// Decrypts a message or IQ stanza.
//
// In case of an empty (i.e., without payload) OMEMO message for session initiation, only the
// dummy payload decryption data is decrypted but no payload.
// In case of a normal OMEMO stanza (i.e., with payload), the payload is decrypted and set as
// the content (i.e., first child element) of the returned stanza.
//
// \param stanza message or IQ stanza being decrypted
// \param senderJid JID of the stanza's sender
// \param senderDeviceId device ID of the stanza's sender
// \param omemoEnvelope OMEMO envelope within the OMEMO element
// \param omemoPayload OMEMO payload within the OMEMO element
// \param isMessageStanza whether the received stanza is a message stanza
//
// \return the result of the decryption if it succeeded
//
template<typename T>
QXmppTask<std::optional<DecryptionResult>> ManagerPrivate::decryptStanza(T stanza, const QString &senderJid, uint32_t senderDeviceId, const QXmppOmemoEnvelope &omemoEnvelope, const QByteArray &omemoPayload, bool isMessageStanza)
{
    QXmppPromise<std::optional<DecryptionResult>> interface;

    auto future = extractSceEnvelope(senderJid, senderDeviceId, omemoEnvelope, omemoPayload, isMessageStanza);
    future.then(q, [=](QByteArray serializedSceEnvelope) mutable {
        if (serializedSceEnvelope.isEmpty()) {
            warning(QStringLiteral("SCE envelope could not be extracted"));
            interface.finish(std::nullopt);
        } else {
            QDomDocument document;
            document.setContent(serializedSceEnvelope, true);
            QXmppSceEnvelopeReader sceEnvelopeReader(document.documentElement());

            if (sceEnvelopeReader.from() != senderJid) {
                q->info(u"Sender '" + senderJid + u"' of stanza does not match SCE 'from' affix element '" + sceEnvelopeReader.from() + u"'");
            }

            if (isMessageStanza) {
                // For messages from group chats, their "from" element corresponds to the SCE affix element "to".
                if (const auto &message = dynamic_cast<const QXmppMessage &>(stanza); message.type() == QXmppMessage::GroupChat && (sceEnvelopeReader.to() != QXmppUtils::jidToBareJid(stanza.from()))) {
                    warning(QStringLiteral("Recipient of group chat message does not match SCE affix element '<to/>'"));
                    interface.finish(std::nullopt);
                    return;
                }
            } else if (sceEnvelopeReader.to() != QXmppUtils::jidToBareJid(stanza.to())) {
                q->info(QStringLiteral("Recipient of IQ does not match SCE affix element '<to/>'"));
            }

            auto &device = devices[senderJid][senderDeviceId];
            device.unrespondedSentStanzasCount = 0;

            // Send a heartbeat message to the sender if too many stanzas were
            // received responding to none.
            if (device.unrespondedReceivedStanzasCount == UNRESPONDED_STANZAS_UNTIL_HEARTBEAT_MESSAGE_IS_SENT) {
                sendEmptyMessage(senderJid, senderDeviceId);
                device.unrespondedReceivedStanzasCount = 0;
            } else {
                ++device.unrespondedReceivedStanzasCount;
            }

            QXmppE2eeMetadata e2eeMetadata;
            e2eeMetadata.setSceTimestamp(sceEnvelopeReader.timestamp());
            e2eeMetadata.setEncryption(QXmpp::Omemo2);
            const auto &senderDevice = devices.value(senderJid).value(senderDeviceId);
            e2eeMetadata.setSenderKey(senderDevice.keyId);

            interface.finish(DecryptionResult { sceEnvelopeReader.contentElement(), e2eeMetadata });
        }
    });

    return interface.task();
}

//
// Extracts the SCE envelope from an OMEMO payload.
//
// The data used to encrypt the payload is decrypted and then used to decrypt the payload which
// contains the SCE envelope.
//
// \param senderJid bare JID of the stanza's sender
// \param senderDeviceId device ID of the stanza's sender
// \param omemoEnvelope OMEMO envelope containing the payload decryption data
// \param omemoPayload OMEMO payload containing the SCE envelope
// \param isMessageStanza whether the received stanza is a message stanza
//
// \return the serialized SCE envelope if it could be extracted, otherwise a
//         default-constructed byte array
//
QXmppTask<QByteArray> ManagerPrivate::extractSceEnvelope(const QString &senderJid, uint32_t senderDeviceId, const QXmppOmemoEnvelope &omemoEnvelope, const QByteArray &omemoPayload, bool isMessageStanza)
{
    QXmppPromise<QByteArray> interface;

    auto future = extractPayloadDecryptionData(senderJid, senderDeviceId, omemoEnvelope, isMessageStanza);
    future.then(q, [=](std::optional<QCA::SecureArray> payloadDecryptionData) mutable {
        if (!payloadDecryptionData) {
            warning(QStringLiteral("Data for decrypting OMEMO payload could not be extracted"));
            interface.finish(QByteArray());
        } else {
            interface.finish(decryptPayload(*payloadDecryptionData, omemoPayload));
        }
    });

    return interface.task();
}

//
// Extracts the data used to decrypt the OMEMO payload.
//
// Decrypts the the payload decryption data and handles the OMEMO sessions.
//
// \param senderJid bare JID of the stanza's sender
// \param senderDeviceId device ID of the stanza's sender
// \param omemoEnvelope OMEMO envelope containing the payload decryption data
// \param isMessageStanza whether the received stanza is a message stanza
//
// \return the serialized payload decryption data if it could be extracted, otherwise std::nullopt
//
QXmppTask<std::optional<QCA::SecureArray>> ManagerPrivate::extractPayloadDecryptionData(const QString &senderJid, uint32_t senderDeviceId, const QXmppOmemoEnvelope &omemoEnvelope, bool isMessageStanza)
{
    QXmppPromise<std::optional<QCA::SecureArray>> interface;

    SessionCipherPtr sessionCipher;
    const auto address = Address(senderJid, senderDeviceId);
    const auto addressData = address.data();

    if (session_cipher_create(sessionCipher.ptrRef(), storeContext.get(), &addressData, globalContext.get()) < 0) {
        warning(QStringLiteral("Session cipher could not be created"));
        return makeReadyTask<std::optional<QCA::SecureArray>>(std::nullopt);
    }

    session_cipher_set_version(sessionCipher.get(), CIPHERTEXT_OMEMO_VERSION);

    BufferSecurePtr payloadDecryptionDataBuffer;

    auto reportResult = [=](const BufferSecurePtr &buffer) mutable {
        // The buffer is copied into the SecureArray to avoid a QByteArray which is not secure.
        // However, it would be simpler if SecureArray had an appropriate constructor for that.
        const auto payloadDecryptionDataPointer = signal_buffer_data(buffer.get());
        const auto payloadDecryptionDataBufferSize = signal_buffer_len(buffer.get());
        auto payloadDecryptionData = QCA::SecureArray(payloadDecryptionDataBufferSize);
        std::copy_n(payloadDecryptionDataPointer, payloadDecryptionDataBufferSize, payloadDecryptionData.data());

        interface.finish(std::move(payloadDecryptionData));
    };

    // There are three cases:
    // 1. If the stanza contains key exchange data, a new session is automatically built by the
    // OMEMO library during decryption.
    // 2. If the stanza does not contain key exchange data and there is no existing session, the
    // stanza cannot be decrypted but a new session is built for future communication.
    // 3. If the stanza does not contain key exchange data and there is an existing session,
    // that session is used to decrypt the stanza.
    if (omemoEnvelope.isUsedForKeyExchange()) {
        RefCountedPtr<pre_key_signal_message> omemoEnvelopeData;
        const auto serializedOmemoEnvelopeData = omemoEnvelope.data();

        if (pre_key_signal_message_deserialize_omemo(omemoEnvelopeData.ptrRef(),
                                                     reinterpret_cast<const uint8_t *>(serializedOmemoEnvelopeData.data()),
                                                     serializedOmemoEnvelopeData.size(),
                                                     senderDeviceId,
                                                     globalContext.get()) < 0) {
            warning(QStringLiteral("OMEMO envelope data could not be deserialized"));
            interface.finish(std::nullopt);
        } else {
            BufferPtr publicIdentityKeyBuffer(ec_public_key_get_ed(pre_key_signal_message_get_identity_key(omemoEnvelopeData.get())));

<<<<<<< HEAD
            if (ec_public_key_serialize(publicIdentityKeyBuffer.ptrRef(), pre_key_signal_message_get_identity_key(omemoEnvelopeData.get())) < 0) {
                warning(QStringLiteral("Public Identity key could not be retrieved"));
=======
            if (const auto key = publicIdentityKeyBuffer.toByteArray(); key.isEmpty()) {
                warning("Public Identity key could not be retrieved");
>>>>>>> 3fa204ec
                interface.finish(std::nullopt);
            } else {
                auto &device = devices[senderJid][senderDeviceId];
                auto &storedKeyId = device.keyId;

                // Store the key if its ID has changed.
                if (storedKeyId != key) {
                    storedKeyId = key;
                    omemoStorage->addDevice(senderJid, senderDeviceId, device);
                    Q_EMIT q->deviceChanged(senderJid, senderDeviceId);
                }

                // Decrypt the OMEMO envelope data and build a session.
                switch (session_cipher_decrypt_pre_key_signal_message(sessionCipher.get(), omemoEnvelopeData.get(), nullptr, payloadDecryptionDataBuffer.ptrRef())) {
                case SG_ERR_INVALID_MESSAGE:
                    warning(QStringLiteral("OMEMO envelope data for key exchange is not valid"));
                    interface.finish(std::nullopt);
                    break;
                case SG_ERR_DUPLICATE_MESSAGE:
                    warning(QStringLiteral("OMEMO envelope data for key exchange is already received"));
                    interface.finish(std::nullopt);
                    break;
                case SG_ERR_LEGACY_MESSAGE:
                    warning(QStringLiteral("OMEMO envelope data for key exchange format is deprecated"));
                    interface.finish(std::nullopt);
                    break;
                case SG_ERR_INVALID_KEY_ID: {
                    const auto preKeyId = QString::number(pre_key_signal_message_get_pre_key_id(omemoEnvelopeData.get()));
                    warning(u"Pre key with ID '" + preKeyId + u"' of OMEMO envelope data for key exchange could not be found locally");
                    interface.finish(std::nullopt);
                    break;
                }
                case SG_ERR_INVALID_KEY:
                    warning(QStringLiteral("OMEMO envelope data for key exchange is incorrectly formatted"));
                    interface.finish(std::nullopt);
                    break;
                case SG_ERR_UNTRUSTED_IDENTITY:
                    warning(QStringLiteral("Identity key of OMEMO envelope data for key exchange is not trusted by OMEMO library"));
                    interface.finish(std::nullopt);
                    break;
                case SG_SUCCESS:
                    reportResult(payloadDecryptionDataBuffer);

                    // Send an empty message back to the sender in order to notify the sender's
                    // device that the session initiation is completed.
                    // Do not send an empty message if the received stanza is an IQ stanza
                    // because a response is already directly sent.
                    if (isMessageStanza) {
                        sendEmptyMessage(senderJid, senderDeviceId);
                    }

                    // Store the key's trust level if it is not stored yet.
                    auto future = q->trustLevel(senderJid, storedKeyId);
                    future.then(q, [=](TrustLevel trustLevel) mutable {
                        if (trustLevel == TrustLevel::Undecided) {
                            storeKeyDependingOnSecurityPolicy(senderJid, key);
                        }
                    });
                }
            }
        }
    } else if (auto &device = devices[senderJid][senderDeviceId]; device.session.isEmpty()) {
        warning(QStringLiteral("Received OMEMO stanza cannot be decrypted because there is no session with "
                               "sending device, new session is being built"));

        auto future = buildSessionWithDeviceBundle(senderJid, senderDeviceId, device);
        future.then(q, [=](auto) mutable {
            interface.finish(std::nullopt);
        });
    } else {
        RefCountedPtr<signal_message> omemoEnvelopeData;
        const auto serializedOmemoEnvelopeData = omemoEnvelope.data();

        if (signal_message_deserialize_omemo(omemoEnvelopeData.ptrRef(), reinterpret_cast<const uint8_t *>(serializedOmemoEnvelopeData.data()), serializedOmemoEnvelopeData.size(), globalContext.get()) < 0) {
            warning(QStringLiteral("OMEMO envelope data could not be deserialized"));
            interface.finish(std::nullopt);
        } else {
            // Decrypt the OMEMO envelope data.
            switch (session_cipher_decrypt_signal_message(sessionCipher.get(), omemoEnvelopeData.get(), nullptr, payloadDecryptionDataBuffer.ptrRef())) {
            case SG_ERR_INVALID_MESSAGE:
                warning(QStringLiteral("OMEMO envelope data is not valid"));
                interface.finish(std::nullopt);
                break;
            case SG_ERR_DUPLICATE_MESSAGE:
                warning(QStringLiteral("OMEMO envelope data is already received"));
                interface.finish(std::nullopt);
                break;
            case SG_ERR_LEGACY_MESSAGE:
                warning(QStringLiteral("OMEMO envelope data format is deprecated"));
                interface.finish(std::nullopt);
                break;
            case SG_ERR_NO_SESSION:
                warning(QStringLiteral("Session for OMEMO envelope data could not be found"));
                interface.finish(std::nullopt);
            case SG_SUCCESS:
                reportResult(payloadDecryptionDataBuffer);
            }
        }
    }

    return interface.task();
}

//
// Decrypts the OMEMO payload.
//
// \param payloadDecryptionData data needed to decrypt the payload
// \param payload payload to be decrypted
//
// \return the decrypted payload or a default-constructed byte array on failure
//
QByteArray ManagerPrivate::decryptPayload(const QCA::SecureArray &payloadDecryptionData, const QByteArray &payload) const
{
    auto hkdfKey = QCA::SecureArray(payloadDecryptionData);
    hkdfKey.resize(HKDF_KEY_SIZE);
    const auto hkdfSalt = QCA::InitializationVector(QCA::SecureArray(HKDF_SALT_SIZE));
    const auto hkdfInfo = QCA::InitializationVector(QCA::SecureArray(HKDF_INFO));
    auto hkdfOutput = QCA::HKDF().makeKey(hkdfKey, hkdfSalt, hkdfInfo, HKDF_OUTPUT_SIZE);

    // first part of hkdfKey
    auto encryptionKey = QCA::SymmetricKey(hkdfOutput);
    encryptionKey.resize(PAYLOAD_KEY_SIZE);

    // middle part of hkdfKey
    auto authenticationKey = QCA::SymmetricKey(PAYLOAD_AUTHENTICATION_KEY_SIZE);
    const auto authenticationKeyOffset = hkdfOutput.data() + PAYLOAD_KEY_SIZE;
    std::copy(authenticationKeyOffset, authenticationKeyOffset + PAYLOAD_AUTHENTICATION_KEY_SIZE, authenticationKey.data());

    // last part of hkdfKey
    auto initializationVector = QCA::InitializationVector(PAYLOAD_INITIALIZATION_VECTOR_SIZE);
    const auto initializationVectorOffset = hkdfOutput.data() + PAYLOAD_KEY_SIZE + PAYLOAD_AUTHENTICATION_KEY_SIZE;
    std::copy(initializationVectorOffset, initializationVectorOffset + PAYLOAD_INITIALIZATION_VECTOR_SIZE, initializationVector.data());

    if (!QCA::MessageAuthenticationCode::supportedTypes().contains(PAYLOAD_MESSAGE_AUTHENTICATION_CODE_TYPE)) {
        warning(u"Message authentication code type '" + PAYLOAD_MESSAGE_AUTHENTICATION_CODE_TYPE + u"' is not supported by this system");
        return {};
    }

    auto messageAuthenticationCodeGenerator = QCA::MessageAuthenticationCode(PAYLOAD_MESSAGE_AUTHENTICATION_CODE_TYPE.toString(), authenticationKey);
    auto messageAuthenticationCode = QCA::SecureArray(messageAuthenticationCodeGenerator.process(payload));
    messageAuthenticationCode.resize(PAYLOAD_MESSAGE_AUTHENTICATION_CODE_SIZE);

    auto expectedMessageAuthenticationCode = QCA::SecureArray(payloadDecryptionData.toByteArray().right(PAYLOAD_MESSAGE_AUTHENTICATION_CODE_SIZE));

    if (messageAuthenticationCode != expectedMessageAuthenticationCode) {
        warning(QStringLiteral("Message authentication code does not match expected one"));
        return {};
    }

    QCA::Cipher cipher(PAYLOAD_CIPHER_TYPE.toString(), PAYLOAD_CIPHER_MODE, PAYLOAD_CIPHER_PADDING, QCA::Decode, encryptionKey, initializationVector);
    auto decryptedPayload = cipher.process(QCA::MemoryRegion(payload));

    if (decryptedPayload.isEmpty()) {
        warning(u"Following payload could not be decrypted: " + QString::fromUtf8(payload));
        return {};
    }

    return decryptedPayload.toByteArray();
}

//
// Publishes the OMEMO data for this device.
//
// \return whether it succeeded
//
QXmppTask<bool> ManagerPrivate::publishOmemoData()
{
    QXmppPromise<bool> interface;

    auto future = pubSubManager->requestOwnPepFeatures();
    future.then(q, [=](QXmppPubSubManager::FeaturesResult result) mutable {
        if (const auto error = std::get_if<QXmppError>(&result)) {
            warning(u"Features of PEP service '" + ownBareJid() + u"' could not be retrieved: " + errorToString(*error));
            warning(QStringLiteral("Device bundle and device list could not be published"));
            interface.finish(false);
        } else {
            const auto &pepServiceFeatures = std::get<QVector<QString>>(result);

            // Check if the PEP service supports publishing items at all and also publishing
            // multiple items.
            // The support for publishing multiple items is needed to publish multiple device
            // bundles to the corresponding node.
            // It is checked here because if that is not possible, the publication of the device
            // element must not be published.
            // TODO: Uncomment the following line and remove the other one once ejabberd released version > 21.12
            // if (pepServiceFeatures.contains(toString60(ns_pubsub_publish)) && pepServiceFeatures.contains(toString60(ns_pubsub_multi_items))) {
            if (pepServiceFeatures.contains(toString60(ns_pubsub_publish))) {
                auto future = pubSubManager->requestOwnPepNodes();
                future.then(q, [=](QXmppPubSubManager::NodesResult result) mutable {
                    if (const auto error = std::get_if<QXmppError>(&result)) {
                        warning(u"Nodes of JID '" + ownBareJid() + u"' could not be fetched to check if nodes '" + ns_omemo_2_bundles + u"' and '" + ns_omemo_2_devices + u"' exist: " + errorToString(*error));
                        warning(QStringLiteral("Device bundle and device list could not be published"));
                        interface.finish(false);
                    } else {
                        const auto &nodes = std::get<QVector<QString>>(result);

                        const auto deviceListNodeExists = nodes.contains(toString60(ns_omemo_2_devices));
                        const auto arePublishOptionsSupported = pepServiceFeatures.contains(toString60(ns_pubsub_publish_options));
                        const auto isAutomaticCreationSupported = pepServiceFeatures.contains(toString60(ns_pubsub_auto_create));
                        const auto isCreationAndConfigurationSupported = pepServiceFeatures.contains(toString60(ns_pubsub_create_and_configure));
                        const auto isCreationSupported = pepServiceFeatures.contains(toString60(ns_pubsub_create_nodes));
                        const auto isConfigurationSupported = pepServiceFeatures.contains(toString60(ns_pubsub_config_node));

                        // The device bundle is published before the device data is published.
                        // That way, it ensures that other devices are notified about this new
                        // device only after the corresponding device bundle is published.
                        auto handleResult = [this,
                                             interface,
                                             deviceListNodeExists,
                                             arePublishOptionsSupported,
                                             isAutomaticCreationSupported,
                                             isCreationAndConfigurationSupported,
                                             isCreationSupported,
                                             isConfigurationSupported](bool isPublished) mutable {
                            if (isPublished) {
                                publishDeviceElement(deviceListNodeExists,
                                                     arePublishOptionsSupported,
                                                     isAutomaticCreationSupported,
                                                     isCreationAndConfigurationSupported,
                                                     isCreationSupported,
                                                     isConfigurationSupported,
                                                     [=](bool isPublished) mutable {
                                                         if (!isPublished) {
                                                             warning(QStringLiteral("Device element could not be published"));
                                                         }
                                                         interface.finish(std::move(isPublished));
                                                     });
                            } else {
                                warning(QStringLiteral("Device bundle could not be published"));
                                interface.finish(false);
                            }
                        };
                        publishDeviceBundle(nodes.contains(toString60(ns_omemo_2_bundles)),
                                            arePublishOptionsSupported,
                                            isAutomaticCreationSupported,
                                            isCreationAndConfigurationSupported,
                                            isCreationSupported,
                                            isConfigurationSupported,
                                            pepServiceFeatures.contains(toString60(ns_pubsub_config_node_max)),
                                            handleResult);
                    }
                });
            } else {
                warning(u"Publishing (multiple) items to PEP node '" + ownBareJid() + u"' is not supported");
                warning(QStringLiteral("Device bundle and device list could not be published"));
                interface.finish(false);
            }
        }
    });

    return interface.task();
}

//
// Publishes this device's bundle.
//
// If no node for device bundles exists, a new one is created.
//
// \param isDeviceBundlesNodeExistent whether the PEP node for device bundles exists
// \param arePublishOptionsSupported whether publish options are supported by the PEP service
// \param isAutomaticCreationSupported whether the PEP service supports the automatic creation
//        of nodes when new items are published
// \param isCreationAndConfigurationSupported whether the PEP service supports the
//        configuration of nodes during their creation
// \param isCreationSupported whether the PEP service supports creating nodes
// \param isConfigurationSupported whether the PEP service supports configuring existing
//        nodes
// \param isConfigNodeMaxSupported whether the PEP service supports to set the maximum number
//        of allowed items per node to the maximum it supports
// \param continuation function to be called with the bool value whether it succeeded
//
template<typename Function>
void ManagerPrivate::publishDeviceBundle(bool isDeviceBundlesNodeExistent,
                                         bool arePublishOptionsSupported,
                                         bool isAutomaticCreationSupported,
                                         bool isCreationAndConfigurationSupported,
                                         bool isCreationSupported,
                                         bool isConfigurationSupported,
                                         bool isConfigNodeMaxSupported,
                                         Function continuation)
{
    // Check if the PEP service supports configuration of nodes during publication of items.
    if (arePublishOptionsSupported) {
        if (isAutomaticCreationSupported || isDeviceBundlesNodeExistent) {
            // The supported publish options cannot be determined because they are not announced
            // via Service Discovery.
            // Especially, there is no feature like ns_pubsub_multi_items and no error case
            // specified for the usage of
            // QXmppPubSubNodeConfig::ItemLimit as a publish option.
            // Thus, it simply tries to publish the item with that publish option.
            // If that fails, it tries to manually create and configure the node and publish the
            // item.
            publishDeviceBundleItemWithOptions([=](bool isPublished) mutable {
                if (isPublished) {
                    continuation(true);
                } else {
                    auto handleResult = [this, continuation = std::move(continuation)](bool isPublished) mutable {
                        if (!isPublished) {
                            q->debug(u"PEP service '" + ownBareJid() + u"' does not support feature '" + ns_pubsub_publish_options + u"' for all publish options, also not '" + ns_pubsub_create_and_configure + u"', '" + ns_pubsub_create_nodes + u"', '" + ns_pubsub_config_node + u"' and the node does not exist");
                        }
                        continuation(isPublished);
                    };
                    publishDeviceBundleWithoutOptions(isDeviceBundlesNodeExistent,
                                                      isCreationAndConfigurationSupported,
                                                      isCreationSupported,
                                                      // TODO: Uncomment the following line and remove the other one once ejabberd released version > 21.12
                                                      // isConfigurationSupported,
                                                      true,
                                                      isConfigNodeMaxSupported,
                                                      handleResult);
                }
            });
        } else if (isCreationSupported) {
            // Create a node manually if the PEP service does not support creation of nodes
            // during publication of items and no node already
            // exists.
            createDeviceBundlesNode([=](bool isCreated) mutable {
                if (isCreated) {
                    // The supported publish options cannot be determined because they are not
                    // announced via Service Discovery.
                    // Especially, there is no feature like ns_pubsub_multi_items and no error
                    // case specified for the usage of QXmppPubSubNodeConfig::ItemLimit as a
                    // publish option.
                    // Thus, it simply tries to publish the item with that publish option.
                    // If that fails, it tries to manually configure the node and publish the
                    // item.
                    publishDeviceBundleItemWithOptions([=](bool isPublished) mutable {
                        if (isPublished) {
                            continuation(true);
                        } else if (isConfigurationSupported) {
                            configureNodeAndPublishDeviceBundle(isConfigNodeMaxSupported, continuation);
                        } else {
                            q->debug(u"PEP service '" + ownBareJid() + u"' does not support feature '" + ns_pubsub_publish_options + u"' for all publish options and also not '" + ns_pubsub_config_node + u"'");
                            continuation(false);
                        }
                    });
                } else {
                    continuation(false);
                }
            });
        } else {
            q->debug(u"PEP service '" + ownBareJid() + u"' does not support features '" + ns_pubsub_auto_create + u"', '" + ns_pubsub_create_nodes + u"' and the node does not exist");
            continuation(false);
        }
    } else {
        auto handleResult = [this, continuation = std::move(continuation)](bool isPublished) mutable {
            if (!isPublished) {
                q->debug(u"PEP service '" + ownBareJid() + u"' does not support features '" + ns_pubsub_publish_options + u"', '" + ns_pubsub_create_and_configure + u"', '" + ns_pubsub_create_nodes + u"', '" + ns_pubsub_config_node + u"' and the node does not exist");
            }
            continuation(isPublished);
        };
        publishDeviceBundleWithoutOptions(isDeviceBundlesNodeExistent,
                                          isCreationAndConfigurationSupported,
                                          isCreationSupported,
                                          // TODO: Uncomment the following line and remove the other one once ejabberd released version > 21.12
                                          // isConfigurationSupported,
                                          true,
                                          isConfigNodeMaxSupported,
                                          handleResult);
    }
}

//
// Publish this device's bundle without publish options.
//
// If no node for device bundles exists, a new one is created.
//
// \param isDeviceBundlesNodeExistent whether the PEP node for device bundles exists
// \param isCreationAndConfigurationSupported whether the PEP service supports the
//        configuration of nodes during their creation
// \param isCreationSupported whether the PEP service supports creating nodes
// \param isConfigurationSupported whether the PEP service supports configuring existing
//        nodes
// \param isConfigNodeMaxSupported whether the PEP service supports to set the maximum number
//        of allowed items per node to the maximum it supports
// \param continuation function to be called with the bool value whether it succeeded
//
template<typename Function>
void ManagerPrivate::publishDeviceBundleWithoutOptions(bool isDeviceBundlesNodeExistent,
                                                       bool isCreationAndConfigurationSupported,
                                                       bool isCreationSupported,
                                                       bool isConfigurationSupported,
                                                       bool isConfigNodeMaxSupported,
                                                       Function continuation)
{
    if (isDeviceBundlesNodeExistent && isConfigurationSupported) {
        configureNodeAndPublishDeviceBundle(isConfigNodeMaxSupported, continuation);
    } else if (isCreationAndConfigurationSupported) {
        createAndConfigureDeviceBundlesNode(isConfigNodeMaxSupported, [=](bool isCreatedAndConfigured) mutable {
            if (isCreatedAndConfigured) {
                publishDeviceBundleItem(continuation);
            } else {
                continuation(false);
            }
        });
    } else if (isCreationSupported && isConfigurationSupported) {
        createDeviceBundlesNode([=](bool isCreated) mutable {
            if (isCreated) {
                configureNodeAndPublishDeviceBundle(isConfigNodeMaxSupported, continuation);
            } else {
                continuation(false);
            }
        });
    } else {
        continuation(false);
    }
}

//
// Configures the existing PEP node for device bundles and publishes this device's bundle on it.
//
// \param isConfigNodeMaxSupported whether the PEP service supports to set the maximum number
//        of allowed items per node to the maximum it supports
// \param continuation function to be called with the bool value whether it succeeded
//
template<typename Function>
void ManagerPrivate::configureNodeAndPublishDeviceBundle(bool isConfigNodeMaxSupported, Function continuation)
{
    configureDeviceBundlesNode(isConfigNodeMaxSupported, [=](bool isConfigured) mutable {
        if (isConfigured) {
            publishDeviceBundleItem(continuation);
        } else {
            continuation(false);
        }
    });
}

//
// Creates a PEP node for device bundles and configures it accordingly.
//
// \param isConfigNodeMaxSupported whether the PEP service supports to set the maximum number
//        of allowed items per node to the maximum it supports
// \param continuation function to be called with the bool value whether it succeeded
//
template<typename Function>
void ManagerPrivate::createAndConfigureDeviceBundlesNode(bool isConfigNodeMaxSupported, Function continuation)
{
    if (isConfigNodeMaxSupported) {
        createNode(ns_omemo_2_bundles.toString(), deviceBundlesNodeConfig(), continuation);
    } else {
        createNode(ns_omemo_2_bundles.toString(), deviceBundlesNodeConfig(PUBSUB_NODE_MAX_ITEMS_1), [=](bool isCreated) mutable {
            if (isCreated) {
                continuation(true);
            } else {
                createNode(ns_omemo_2_bundles.toString(), deviceBundlesNodeConfig(PUBSUB_NODE_MAX_ITEMS_2), [=](bool isCreated) mutable {
                    if (isCreated) {
                        continuation(true);
                    } else {
                        createNode(ns_omemo_2_bundles.toString(), deviceBundlesNodeConfig(PUBSUB_NODE_MAX_ITEMS_3), continuation);
                    }
                });
            }
        });
    }
}

//
// Creates a PEP node for device bundles.
//
// \param continuation function to be called with the bool value whether it succeeded
//
template<typename Function>
void ManagerPrivate::createDeviceBundlesNode(Function continuation)
{
    createNode(ns_omemo_2_bundles.toString(), continuation);
}

//
// Configures an existing PEP node for device bundles.
//
// There is no feature (like ns_pubsub_config_node_max as a config option) and no error case
// specified for the usage of \c QXmppPubSubNodeConfig::Max() as the value for the config
// option \c QXmppPubSubNodeConfig::ItemLimit.
// Thus, it tries to configure the node with that config option's value and if it fails, it
// tries again with pre-defined values.
// Each pre-defined value can exceed the maximum supported by the PEP service.
// Therefore, multiple values are tried.
//
// \param isConfigNodeMaxSupported whether the PEP service supports to set the
//        maximum number of allowed items per node to the maximum it supports
// \param continuation function to be called with the bool value whether it succeeded
//
template<typename Function>
void ManagerPrivate::configureDeviceBundlesNode(bool isConfigNodeMaxSupported, Function continuation)
{
    if (isConfigNodeMaxSupported) {
        configureNode(ns_omemo_2_bundles.toString(), deviceBundlesNodeConfig(), continuation);
    } else {
        configureNode(ns_omemo_2_bundles.toString(), deviceBundlesNodeConfig(PUBSUB_NODE_MAX_ITEMS_1), [=](bool isConfigured) mutable {
            if (isConfigured) {
                continuation(true);
            } else {
                configureNode(ns_omemo_2_bundles.toString(), deviceBundlesNodeConfig(PUBSUB_NODE_MAX_ITEMS_2), [=](bool isConfigured) mutable {
                    if (isConfigured) {
                        continuation(true);
                    } else {
                        configureNode(ns_omemo_2_bundles.toString(), deviceBundlesNodeConfig(PUBSUB_NODE_MAX_ITEMS_3), continuation);
                    }
                });
            }
        });
    }
}

//
// Publishes this device bundle's item on the corresponding existing PEP node.
//
// \param continuation function to be called with the bool value whether it succeeded
//
template<typename Function>
void ManagerPrivate::publishDeviceBundleItem(Function continuation)
{
    publishItem(ns_omemo_2_bundles.toString(), deviceBundleItem(), continuation);
}

//
// Publishes this device bundle's item with publish options.
//
// If no node for device bundles exists, a new one is created.
//
// There is no feature (like ns_pubsub_config_node_max as a config option) and no error case
// specified for the usage of \c QXmppPubSubNodeConfig::Max() as the value for the publish
// option \c QXmppPubSubNodeConfig::ItemLimit.
// Thus, it tries to publish the item with that publish option's value and if it fails, it
// tries again with pre-defined values.
// Each pre-defined value can exceed the maximum supported by the PEP service.
// Therefore, multiple values are tried.
//
// \param continuation function to be called with the bool value whether it succeeded
//
template<typename Function>
void ManagerPrivate::publishDeviceBundleItemWithOptions(Function continuation)
{
    publishItem(ns_omemo_2_bundles.toString(), deviceBundleItem(), deviceBundlesNodePublishOptions(), [=](bool isPublished) mutable {
        if (isPublished) {
            continuation(true);
        } else {
            publishItem(ns_omemo_2_bundles.toString(), deviceBundleItem(), deviceBundlesNodePublishOptions(PUBSUB_NODE_MAX_ITEMS_1), [=](bool isPublished) mutable {
                if (isPublished) {
                    continuation(true);
                } else {
                    publishItem(ns_omemo_2_bundles.toString(), deviceBundleItem(), deviceBundlesNodePublishOptions(PUBSUB_NODE_MAX_ITEMS_2), [=](bool isPublished) mutable {
                        if (isPublished) {
                            continuation(true);
                        } else {
                            publishItem(ns_omemo_2_bundles.toString(), deviceBundleItem(), deviceBundlesNodePublishOptions(PUBSUB_NODE_MAX_ITEMS_3), continuation);
                        }
                    });
                }
            });
        }
    });
}

//
// Creates a PEP item for this device's bundle.
//
// \return this device bundle's item
//
QXmppOmemoDeviceBundleItem ManagerPrivate::deviceBundleItem() const
{
    QXmppOmemoDeviceBundleItem item;
    item.setId(QString::number(ownDevice.id));
    item.setDeviceBundle(deviceBundle);

    return item;
}

//
// Requests a device bundle from a PEP service.
//
// \param deviceOwnerJid bare JID of the device's owner
// \param deviceId ID of the device whose bundle is requested
//
// \return the device bundle on success, otherwise a nullptr
//
QXmppTask<std::optional<QXmppOmemoDeviceBundle>> ManagerPrivate::requestDeviceBundle(const QString &deviceOwnerJid, uint32_t deviceId) const
{
    QXmppPromise<std::optional<QXmppOmemoDeviceBundle>> interface;

    auto future = pubSubManager->requestItem<QXmppOmemoDeviceBundleItem>(deviceOwnerJid, ns_omemo_2_bundles.toString(), QString::number(deviceId));
    future.then(q, [=](QXmppPubSubManager::ItemResult<QXmppOmemoDeviceBundleItem> result) mutable {
        if (const auto error = std::get_if<QXmppError>(&result)) {
            warning(u"Device bundle for JID '" + deviceOwnerJid + u"' and device ID '" + QString::number(deviceId) + u"' could not be retrieved: " + errorToString(*error));
            interface.finish(std::nullopt);
        } else {
            const auto &item = std::get<QXmppOmemoDeviceBundleItem>(result);
            interface.finish(item.deviceBundle());
        }
    });

    return interface.task();
}

//
// Removes the device bundle for this device or deletes the whole node if it would be empty
// after the retraction.
//
// \param continuation function to be called with the bool value whether it succeeded
//
template<typename Function>
void ManagerPrivate::deleteDeviceBundle(Function continuation)
{
    if (otherOwnDevices().isEmpty()) {
        deleteNode(ns_omemo_2_bundles.toString(), continuation);
    } else {
        retractItem(ns_omemo_2_bundles.toString(), ownDevice.id, continuation);
    }
}

//
// Publishes this device's element within the device list.
//
// If no node for the device list exists, a new one is created.
//
// \param isDeviceListNodeExistent whether the PEP node for the device list exists
// \param arePublishOptionsSupported whether publish options are supported by the PEP service
// \param isAutomaticCreationSupported whether the PEP service supports the automatic creation
//        of nodes when new items are published
// \param isCreationAndConfigurationSupported whether the PEP service supports the
//        configuration of nodes during their creation
// \param isCreationSupported whether the PEP service supports creating nodes
// \param isConfigurationSupported whether the PEP service supports configuring existing
//        nodes
// \param continuation function to be called with the bool value whether it succeeded
//
template<typename Function>
void ManagerPrivate::publishDeviceElement(bool isDeviceListNodeExistent,
                                          bool arePublishOptionsSupported,
                                          bool isAutomaticCreationSupported,
                                          bool isCreationAndConfigurationSupported,
                                          bool isCreationSupported,
                                          bool isConfigurationSupported,
                                          Function continuation)
{
    updateOwnDevicesLocally(isDeviceListNodeExistent, [=](bool isUpdated) mutable {
        if (isUpdated) {
            // Check if the PEP service supports configuration of nodes during
            // publication of items.
            if (arePublishOptionsSupported) {
                if (isAutomaticCreationSupported || isDeviceListNodeExistent) {
                    // The supported publish options cannot be determined because they
                    // are not announced via Service Discovery.
                    // Thus, it simply tries to publish the item with the specified
                    // publish options.
                    // If that fails, it tries to manually create and configure the node
                    // and publish the item.
                    publishDeviceListItemWithOptions([=](bool isPublished) mutable {
                        if (isPublished) {
                            continuation(true);
                        } else {
                            auto handleResult = [this, continuation = std::move(continuation)](bool isPublished) mutable {
                                if (!isPublished) {
                                    q->debug(u"PEP service '" + ownBareJid() + u"' does not support feature '" + ns_pubsub_publish_options + u"' for all publish options, also not '" + ns_pubsub_create_and_configure + u"', '" + ns_pubsub_create_nodes + u"', '" + ns_pubsub_config_node + u"' and the node does not exist");
                                }
                                continuation(isPublished);
                            };
                            publishDeviceElementWithoutOptions(isDeviceListNodeExistent,
                                                               isCreationAndConfigurationSupported,
                                                               isCreationSupported,
                                                               // TODO: Uncomment the following line and remove the other one once ejabberd released version > 21.12
                                                               // isConfigurationSupported);
                                                               true,
                                                               handleResult);
                        }
                    });
                } else if (isCreationSupported) {
                    // Create a node manually if the PEP service does not support creation of
                    // nodes during publication of items and no node already exists.
                    createDeviceListNode([=](bool isCreated) mutable {
                        if (isCreated) {
                            // The supported publish options cannot be determined because they
                            // are not announced via Service Discovery.
                            // Thus, it simply tries to publish the item with the specified
                            // publish options.
                            // If that fails, it tries to manually configure the node and
                            // publish the item.
                            publishDeviceListItemWithOptions([=, continuation = std::move(continuation)](bool isPublished) mutable {
                                if (isPublished) {
                                    continuation(true);
                                } else if (isConfigurationSupported) {
                                    configureNodeAndPublishDeviceElement(continuation);
                                } else {
                                    q->debug(u"PEP service '" + ownBareJid() + u"' does not support feature '" + ns_pubsub_publish_options + u"' for all publish options and also not '" + ns_pubsub_config_node + u"'");
                                    continuation(false);
                                }
                            });
                        } else {
                            continuation(false);
                        }
                    });
                } else {
                    q->debug(u"PEP service '" + ownBareJid() + u"' does not support features '" + ns_pubsub_auto_create + u"', '" + ns_pubsub_create_nodes + u"' and the node does not exist");
                    continuation(false);
                }
            } else {
                auto handleResult = [=](bool isPublished) mutable {
                    if (!isPublished) {
                        q->debug(u"PEP service '" + ownBareJid() + u"' does not support features '" + ns_pubsub_publish_options + u"', '" + ns_pubsub_create_and_configure + u"', '" + ns_pubsub_create_nodes + u"', '" + ns_pubsub_config_node + u"' and the node does not exist");
                    }
                    continuation(isPublished);
                };
                publishDeviceElementWithoutOptions(isDeviceListNodeExistent,
                                                   isCreationAndConfigurationSupported,
                                                   isCreationSupported,
                                                   // TODO: Uncomment the following line and remove the other one once ejabberd released version > 21.12
                                                   // isConfigurationSupported);
                                                   true,
                                                   handleResult);
            }
        } else {
            continuation(false);
        }
    });
}

//
// Publish this device's element without publish options.
//
// If no node for the device list exists, a new one is created.
//
// \param isDeviceListNodeExistent whether the PEP node for the device list exists
// \param isCreationAndConfigurationSupported whether the PEP service supports the
//        configuration of nodes during their creation
// \param isCreationSupported whether the PEP service supports creating nodes
// \param isConfigurationSupported whether the PEP service supports configuring existing
//        nodes
// \param continuation function to be called with the bool value whether it succeeded
//
template<typename Function>
void ManagerPrivate::publishDeviceElementWithoutOptions(bool isDeviceListNodeExistent, bool isCreationAndConfigurationSupported, bool isCreationSupported, bool isConfigurationSupported, Function continuation)
{
    if (isDeviceListNodeExistent && isConfigurationSupported) {
        configureNodeAndPublishDeviceElement(continuation);
    } else if (isCreationAndConfigurationSupported) {
        createAndConfigureDeviceListNode([=](bool isCreatedAndConfigured) mutable {
            if (isCreatedAndConfigured) {
                publishDeviceListItem(true, continuation);
            } else {
                continuation(false);
            }
        });
    } else if (isCreationSupported && isConfigurationSupported) {
        createDeviceListNode([=](bool isCreated) mutable {
            if (isCreated) {
                configureNodeAndPublishDeviceElement(continuation);
            } else {
                continuation(false);
            }
        });
    } else {
        continuation(false);
    }
}

//
// Configures the existing PEP node for the device list and publishes this device's element on
// it.
//
// \param continuation function to be called with the bool value whether it succeeded
//
template<typename Function>
void ManagerPrivate::configureNodeAndPublishDeviceElement(Function continuation)
{
    configureDeviceListNode([=](bool isConfigured) mutable {
        if (isConfigured) {
            publishDeviceListItem(true, continuation);
        } else {
            continuation(false);
        }
    });
}

//
// Creates a PEP node for the device list and configures it accordingly.
//
// \param continuation function to be called with the bool value whether it succeeded
//
template<typename Function>
void ManagerPrivate::createAndConfigureDeviceListNode(Function continuation)
{
    createNode(ns_omemo_2_devices.toString(), deviceListNodeConfig(), continuation);
}

//
// Creates a PEP node for the device list.
//
// \param continuation function to be called with the bool value whether it succeeded
//
template<typename Function>
void ManagerPrivate::createDeviceListNode(Function continuation)
{
    createNode(ns_omemo_2_devices.toString(), continuation);
}

//
// Configures an existing PEP node for the device list.
//
// \param continuation function to be called with the bool value whether it succeeded
//
template<typename Function>
void ManagerPrivate::configureDeviceListNode(Function continuation)
{
    configureNode(ns_omemo_2_devices.toString(), deviceListNodeConfig(), std::move(continuation));
}

//
// Publishes the device list item containing this device's element on the corresponding existing
// PEP node.
//
// \param continuation function to be called with the bool value whether it succeeded
//
template<typename Function>
void ManagerPrivate::publishDeviceListItem(bool addOwnDevice, Function continuation)
{
    publishItem(ns_omemo_2_devices.toString(), deviceListItem(addOwnDevice), continuation);
}

//
// Publishes the device list item containing this device's element with publish options.
//
// If no node for the device list exists, a new one is created.
//
// \param continuation function to be called with the bool value whether it succeeded
//
template<typename Function>
void ManagerPrivate::publishDeviceListItemWithOptions(Function continuation)
{
    publishItem(ns_omemo_2_devices.toString(), deviceListItem(), deviceListNodePublishOptions(), continuation);
}

//
// Creates a PEP item for the device list containing this device's element.
//
// \return the device list item
//
QXmppOmemoDeviceListItem ManagerPrivate::deviceListItem(bool addOwnDevice)
{
    QXmppOmemoDeviceList deviceList;

    // Add this device to the device list.
    if (addOwnDevice) {
        QXmppOmemoDeviceElement deviceElement;
        deviceElement.setId(ownDevice.id);
        deviceElement.setLabel(ownDevice.label);
        deviceList.append(deviceElement);
    }

    // Add all remaining own devices to the device list.
    const auto ownDevices = otherOwnDevices();
    for (auto itr = ownDevices.cbegin(); itr != ownDevices.cend(); ++itr) {
        const auto &deviceId = itr.key();
        const auto &device = itr.value();

        QXmppOmemoDeviceElement deviceElement;
        deviceElement.setId(deviceId);
        deviceElement.setLabel(device.label);
        deviceList.append(deviceElement);
    }

    QXmppOmemoDeviceListItem item;
    item.setId(QXmppPubSubManager::standardItemIdToString(QXmppPubSubManager::Current));
    item.setDeviceList(deviceList);

    return item;
}

//
// Updates the own locally stored devices by requesting the current device list from the own
// PEP service.
//
// \param isDeviceListNodeExistent whether the node for the device list exists
// \param continuation function to be called with the bool value whether it succeeded
//
template<typename Function>
void ManagerPrivate::updateOwnDevicesLocally(bool isDeviceListNodeExistent, Function continuation)
{
    if (isDeviceListNodeExistent && otherOwnDevices().isEmpty()) {
        auto future = pubSubManager->requestOwnPepItem<QXmppOmemoDeviceListItem>(ns_omemo_2_devices.toString(), QXmppPubSubManager::Current);
        future.then(q, [=](QXmppPubSubManager::ItemResult<QXmppOmemoDeviceListItem> result) mutable {
            if (const auto error = std::get_if<QXmppError>(&result)) {
                warning(u"Device list for JID '" + ownBareJid() + u"' could not be retrieved and thus not updated: " + errorToString(*error));
                continuation(false);
            } else {
                const auto &deviceListItem = std::get<QXmppOmemoDeviceListItem>(result);
                QList<QXmppOmemoDeviceElement> deviceList = deviceListItem.deviceList();

                if (auto devicesCount = deviceList.size()) {
                    // Do not exceed the maximum of manageable devices.
                    if (devicesCount > maximumDevicesPerJid) {
                        warning(u"Received own OMEMO device list could not be stored locally "
                                "completely because the devices are more than the maximum of "
                                "manageable devices " +
                                QString::number(maximumDevicesPerJid) +
                                u" - Use 'QXmppOmemoManager::setMaximumDevicesPerJid()' to "
                                "increase the maximum");
                        deviceList = deviceList.mid(0, maximumDevicesPerJid);
                        devicesCount = maximumDevicesPerJid;
                    }

                    auto processedDevicesCount = std::make_shared<int>(0);

                    // Store all device elements retrieved from the device list locally as
                    // devices.
                    // The own device (i.e., a device element in the device list with the same
                    // ID as of this device) is skipped.
                    for (const auto &deviceElement : std::as_const(deviceList)) {
                        if (const auto deviceId = deviceElement.id(); deviceId != ownDevice.id) {
                            const auto jid = ownBareJid();
                            auto &device = devices[jid][deviceId];
                            device.label = deviceElement.label();

                            auto future = omemoStorage->addDevice(jid, deviceId, device);
                            future.then(q, [=, &device]() mutable {
                                auto future = buildSessionForNewDevice(jid, deviceId, device);
                                future.then(q, [=](auto) mutable {
                                    Q_EMIT q->deviceAdded(jid, deviceId);

                                    if (++(*processedDevicesCount) == devicesCount) {
                                        continuation(true);
                                    }
                                });
                            });
                        }
                    }
                } else {
                    continuation(true);
                }
            }
        });
    } else {
        continuation(true);
    }
}

//
// Updates all locally stored devices of a contact.
//
// \param deviceOwnerJid bare JID of the devices' owner
// \param deviceListItems PEP items that may contain a device list
//
// \returns a found device list item
//
std::optional<QXmppOmemoDeviceListItem> QXmppOmemoManagerPrivate::updateContactDevices(const QString &deviceOwnerJid, const QVector<QXmppOmemoDeviceListItem> &deviceListItems)
{
    if (deviceListItems.size() > 1) {
        const auto itr = std::find_if(deviceListItems.cbegin(), deviceListItems.cend(), [=](const QXmppOmemoDeviceListItem &item) {
            return item.id() == QXmppPubSubManager::standardItemIdToString(QXmppPubSubManager::Current);
        });

        if (itr != deviceListItems.cend()) {
            updateDevices(deviceOwnerJid, *itr);
            return *itr;
        } else {
            warning(u"Device list for JID '" + deviceOwnerJid + u"' could not be updated because the node contains more than one item but none with the singleton node's specific ID '" + QXmppPubSubManager::standardItemIdToString(QXmppPubSubManager::Current) + u"'");
            handleIrregularDeviceListChanges(deviceOwnerJid);
            return {};
        }
    }

    const auto &item = deviceListItems.constFirst();
    updateDevices(deviceOwnerJid, item);
    return item;
}

//
// Updates all locally stored devices by a passed device list item.
//
// \param deviceOwnerJid bare JID of the devices' owner
// \param deviceListItem PEP item containing the device list
//
void ManagerPrivate::updateDevices(const QString &deviceOwnerJid, const QXmppOmemoDeviceListItem &deviceListItem)
{
    const auto isOwnDeviceListNode = ownBareJid() == deviceOwnerJid;
    QList<QXmppOmemoDeviceElement> deviceList = deviceListItem.deviceList();
    auto isOwnDeviceListIncorrect = false;

    // Do not exceed the maximum of manageable devices.
    if (deviceList.size() > maximumDevicesPerJid) {
        warning(u"Received OMEMO device list of JID '" + deviceOwnerJid + u"' could not be stored locally completely because the devices are more than the "
                                                                          u"maximum of manageable devices " +
                QString::number(maximumDevicesPerJid) + u" - Use 'QXmppOmemoManager::setMaximumDevicesPerJid()' to increase the maximum");
        deviceList = deviceList.mid(0, maximumDevicesPerJid);
    }

    if (isOwnDeviceListNode) {
        QList<uint32_t> deviceIds;

        // Search for inconsistencies in the device list to keep it
        // correct.
        // The following problems are corrected:
        //   * Multiple device elements have the same IDs.
        //   * There is no device element for this device.
        //   * There are device elements with the same ID as this device
        //     but different labels.
        for (auto itr = deviceList.begin(); itr != deviceList.end();) {
            const auto deviceElementId = itr->id();

            if (deviceIds.contains(deviceElementId)) {
                isOwnDeviceListIncorrect = true;
                itr = deviceList.erase(itr);
            } else {
                deviceIds.append(deviceElementId);

                if (itr->id() == ownDevice.id) {
                    if (itr->label() != ownDevice.label) {
                        isOwnDeviceListIncorrect = true;
                    }

                    itr = deviceList.erase(itr);
                } else {
                    ++itr;
                }
            }
        }
    }

    // Set a timestamp for locally stored devices that are removed later if
    // they are not included in the device list (i.e., they were removed
    // by their owner).
    auto &ownerDevices = devices[deviceOwnerJid];
    for (auto itr = ownerDevices.begin(); itr != ownerDevices.end(); ++itr) {
        const auto &deviceId = itr.key();
        auto &device = itr.value();
        auto isDeviceFound = false;

        for (const auto &deviceElement : std::as_const(deviceList)) {
            if (deviceId == deviceElement.id()) {
                isDeviceFound = true;
                break;
            }
        }

        if (!isDeviceFound) {
            device.removalFromDeviceListDate = QDateTime::currentDateTimeUtc();
            omemoStorage->addDevice(deviceOwnerJid, deviceId, device);
        }
    }

    // Update locally stored devices if they are modified in the device
    // list or store devices locally if they are new in the device list.
    for (const auto &deviceElement : std::as_const(deviceList)) {
        auto isDeviceFound = false;

        for (auto itr = ownerDevices.begin(); itr != ownerDevices.end(); ++itr) {
            const auto &deviceId = itr.key();
            auto &device = itr.value();

            if (deviceId == deviceElement.id()) {
                auto isDeviceModified = false;
                auto isDeviceLabelModified = false;

                // Reset the date of removal from server, if it has been
                // removed before.
                if (!device.removalFromDeviceListDate.isNull()) {
                    device.removalFromDeviceListDate = {};
                    isDeviceModified = true;
                }

                // Update the stored label if it differs from the new
                // one.
                if (device.label != deviceElement.label()) {
                    device.label = deviceElement.label();
                    isDeviceModified = true;
                    isDeviceLabelModified = true;
                }

                // Store the modifications.
                if (isDeviceModified) {
                    omemoStorage->addDevice(deviceOwnerJid, deviceId, device);

                    if (isDeviceLabelModified) {
                        Q_EMIT q->deviceChanged(deviceOwnerJid, deviceId);
                    }
                }

                isDeviceFound = true;
                break;
            }
        }

        // Create a new entry and store it if there is no such entry
        // yet.
        if (!isDeviceFound) {
            const auto deviceId = deviceElement.id();
            auto &device = ownerDevices[deviceId];
            device.label = deviceElement.label();
            omemoStorage->addDevice(deviceOwnerJid, deviceId, device);

            auto future = buildSessionForNewDevice(deviceOwnerJid, deviceId, device);
            future.then(q, [=](auto) {
                Q_EMIT q->deviceAdded(deviceOwnerJid, deviceId);
            });
        }
    }

    // Publish an own correct device list if the PEP service's one is incorrect
    // and the devices are already set up locally.
    if (isOwnDeviceListIncorrect) {
        if (!devices.isEmpty()) {
            publishDeviceListItem(true, [=](bool isPublished) {
                if (!isPublished) {
                    warning(QStringLiteral("Own device list item could not be published in order to correct the PEP service's one"));
                }
            });
        }
    }
}

//
// Corrects the own device list on the PEP service by the locally stored
// devices or sets a contact device to be removed locally in the future.
//
// \param deviceOwnerJid bare JID of the devices' owner
//
void ManagerPrivate::handleIrregularDeviceListChanges(const QString &deviceOwnerJid)
{
    const auto isOwnDeviceListNode = ownBareJid() == deviceOwnerJid;

    if (isOwnDeviceListNode) {
        // Publish a new device list for the own devices if their device list
        // item is removed, if their device list node is removed or if all
        // the node's items are removed.
        auto future = pubSubManager->deleteOwnPepNode(ns_omemo_2_devices.toString());
        future.then(q, [=](QXmppPubSubManager::Result result) {
            if (const auto error = std::get_if<QXmppError>(&result)) {
                warning(u"Node '" + ns_omemo_2_devices + u"' of JID '" + deviceOwnerJid + u"' could not be deleted in order to recover from an inconsistent node: " + errorToString(*error));
            } else {
                auto future = pubSubManager->requestOwnPepFeatures();
                future.then(q, [=](QXmppPubSubManager::FeaturesResult result) {
                    if (const auto error = std::get_if<QXmppError>(&result)) {
                        warning(u"Features of PEP service '" + deviceOwnerJid + u"' could not be retrieved: " + errorToString(*error));
                        warning(QStringLiteral("Device list could not be published"));
                    } else {
                        const auto &pepServiceFeatures = std::get<QVector<QString>>(result);
                        const auto arePublishOptionsSupported = pepServiceFeatures.contains(toString60(ns_pubsub_publish_options));
                        const auto isAutomaticCreationSupported = pepServiceFeatures.contains(toString60(ns_pubsub_auto_create));
                        const auto isCreationAndConfigurationSupported = pepServiceFeatures.contains(toString60(ns_pubsub_create_and_configure));
                        const auto isCreationSupported = pepServiceFeatures.contains(toString60(ns_pubsub_create_nodes));
                        const auto isConfigurationSupported = pepServiceFeatures.contains(toString60(ns_pubsub_config_node));

                        publishDeviceElement(false,
                                             arePublishOptionsSupported,
                                             isAutomaticCreationSupported,
                                             isCreationAndConfigurationSupported,
                                             isCreationSupported,
                                             isConfigurationSupported,
                                             [=](bool isPublished) {
                                                 if (!isPublished) {
                                                     warning(QStringLiteral("Device element could not be published"));
                                                 }
                                             });
                    }
                });
            }
        });
    } else {
        auto &ownerDevices = devices[deviceOwnerJid];

        // Set a timestamp for locally stored contact devices being removed
        // later if their device list item is removed, if their device list node
        // is removed or if all the node's items are removed.
        for (auto itr = ownerDevices.begin(); itr != ownerDevices.end(); ++itr) {
            const auto &deviceId = itr.key();
            auto &device = itr.value();

            device.removalFromDeviceListDate = QDateTime::currentDateTimeUtc();

            // Store the modification.
            omemoStorage->addDevice(deviceOwnerJid, deviceId, device);
        }
    }
}

//
// Removes the device element for this device or deletes the whole PEP node if
// it would be empty after the retraction.
//
// \param continuation function to be called with the bool value whether it succeeded
//
template<typename Function>
void ManagerPrivate::deleteDeviceElement(Function continuation)
{
    if (otherOwnDevices().isEmpty()) {
        deleteNode(ns_omemo_2_devices.toString(), std::move(continuation));
    } else {
        publishDeviceListItem(false, std::move(continuation));
    }
}

//
// Creates a PEP node.
//
// \param node node to be created
// \param continuation function to be called with the bool value whether it succeeded
//
template<typename Function>
void ManagerPrivate::createNode(const QString &node, Function continuation)
{
    runPubSubQueryWithContinuation(pubSubManager->createOwnPepNode(node),
                                   u"Node '" + node + u"' of JID '" + ownBareJid() + u"' could not be created",
                                   std::move(continuation));
}

//
// Creates a PEP node with a configuration.
//
// \param node node to be created
// \param config configuration to be applied
// \param continuation function to be called with the bool value whether it succeeded
//
template<typename Function>
void ManagerPrivate::createNode(const QString &node, const QXmppPubSubNodeConfig &config, Function continuation)
{
    runPubSubQueryWithContinuation(pubSubManager->createOwnPepNode(node, config),
                                   u"Node '" + node + u"' of JID '" + ownBareJid() + u"' could not be created",
                                   std::move(continuation));
}

//
// Configures an existing PEP node.
//
// \param node node to be configured
// \param config configuration to be applied
// \param continuation function to be called with the bool value whether it succeeded
//
template<typename Function>
void ManagerPrivate::configureNode(const QString &node, const QXmppPubSubNodeConfig &config, Function continuation)
{
    runPubSubQueryWithContinuation(pubSubManager->configureOwnPepNode(node, config),
                                   u"Node '" + node + u"' of JID '" + ownBareJid() + u"' could not be configured",
                                   std::move(continuation));
}

//
// Retracts an item from a PEP node.
//
// \param node node containing the item
// \param itemId ID of the item
// \param continuation function to be called with the bool value whether it succeeded
//
template<typename Function>
void ManagerPrivate::retractItem(const QString &node, uint32_t itemId, Function continuation)
{
    const auto itemIdString = QString::number(itemId);
    runPubSubQueryWithContinuation(pubSubManager->retractOwnPepItem(node, itemIdString),
                                   u"Item '" + itemIdString + u"' of node '" + node + u"' and JID '" + ownBareJid() + u"' could not be retracted",
                                   std::move(continuation));
}

//
// Deletes a PEP node.
//
// \param node node to be deleted
// \param continuation function to be called with the bool value whether it succeeded
//
template<typename Function>
void ManagerPrivate::deleteNode(const QString &node, Function continuation)
{
    auto future = pubSubManager->deleteOwnPepNode(node);
    future.then(q, [=, continuation = std::move(continuation)](QXmppPubSubManager::Result result) mutable {
        if (auto error = std::get_if<QXmppError>(&result)) {
            if (auto err = error->value<QXmppStanza::Error>()) {
                // Skip the error handling if the node is already deleted.
                if (!(err->type() == Error::Cancel && err->condition() == Error::ItemNotFound)) {
                    warning(u"Node '" + node + u"' of JID '" + ownBareJid() + u"' could not be deleted: " + errorToString(*error));
                    continuation(false);
                } else {
                    continuation(true);
                }
            } else {
                continuation(false);
            }
        } else {
            continuation(true);
        }
    });
}

//
// Publishes a PEP item.
//
// \param node node containing the item
// \param item item to be published
// \param continuation function to be called with the bool value whether it succeeded
//
template<typename T, typename Function>
void ManagerPrivate::publishItem(const QString &node, const T &item, Function continuation)
{
    runPubSubQueryWithContinuation(pubSubManager->publishOwnPepItem(node, item),
                                   u"Item with ID '" + item.id() + u"' could not be published to node '" + node + u"' of JID '" + ownBareJid() + u"'",
                                   std::move(continuation));
}

//
// Publishes a PEP item with publish options.
//
// \param node node containing the item
// \param item item to be published
// \param publishOptions publish options to be applied
// \param continuation function to be called with the bool value whether it succeeded
//
template<typename T, typename Function>
void ManagerPrivate::publishItem(const QString &node, const T &item, const QXmppPubSubPublishOptions &publishOptions, Function continuation)
{
    runPubSubQueryWithContinuation(pubSubManager->publishOwnPepItem(node, item, publishOptions),
                                   u"Item with ID '" + item.id() + u"' could not be published to node '" + node + u"' of JID '" + ownBareJid() + u"'",
                                   std::move(continuation));
}

//
// Runs a PubSub query and processes a continuation function.
//
// \param future PubSub query to be run
// \param errorMessage message to be logged in case of an error
// \param continuation function to be called after the PubSub query
//
template<typename T, typename Function>
void QXmppOmemoManagerPrivate::runPubSubQueryWithContinuation(QXmppTask<T> future, const QString &errorMessage, Function continuation)
{
    future.then(q, [this, errorMessage, continuation = std::move(continuation)](auto result) mutable {
        if (auto error = std::get_if<QXmppError>(&result)) {
            warning(errorMessage + u": " + errorToString(*error));
            continuation(false);
        } else {
            continuation(true);
        }
    });
}

// See QXmppOmemoManager for documentation
QXmppTask<bool> ManagerPrivate::changeDeviceLabel(const QString &deviceLabel)
{
    QXmppPromise<bool> interface;

    ownDevice.label = deviceLabel;

    if (isStarted) {
        auto future = omemoStorage->setOwnDevice(ownDevice);
        future.then(q, [=]() mutable {
            publishDeviceListItem(true, [=](bool isPublished) mutable {
                interface.finish(std::move(isPublished));
            });
        });
    } else {
        interface.finish(true);
    }

    return interface.task();
}

//
// Requests the device list of a contact manually and stores it locally.
//
// This should be called for offline contacts whose servers do not distribute
// the last published PubSub item if that contact is offline (e.g., with at
// least ejabberd version <= 21.12)
//
// \param jid JID of the contact whose device list is being requested
//
// \return the result of the request
//
QXmppTask<QXmppPubSubManager::ItemResult<QXmppOmemoDeviceListItem>> ManagerPrivate::requestDeviceList(const QString &jid)
{
    QXmppPromise<QXmppPubSubManager::ItemResult<QXmppOmemoDeviceListItem>> interface;

    // Since the usage of the item ID \c QXmppPubSubManager::Current is only RECOMMENDED by
    // \xep{0060, Publish-Subscribe} (PubSub) but not obligatory, all items are requested even if
    // the node should contain only one item.
    auto future = pubSubManager->requestItems<QXmppOmemoDeviceListItem>(jid, ns_omemo_2_devices.toString());
    future.then(q, [this, interface, jid](QXmppPubSubManager::ItemsResult<QXmppOmemoDeviceListItem> result) mutable {
        if (const auto error = std::get_if<QXmppError>(&result)) {
            warning(u"Device list for JID '" + jid + u"' could not be retrieved: " + errorToString(*error));
            interface.finish(*error);
        } else if (const auto &items = std::get<QXmppPubSubManager::Items<QXmppOmemoDeviceListItem>>(result).items; items.isEmpty()) {
            QString errorMessage = u"Device list for JID '" + jid + u"' could not be retrieved because the node does not contain any item";
            warning(errorMessage);
            interface.finish(QXmppError { errorMessage, {} });
        } else if (const auto item = updateContactDevices(jid, items); item) {
            interface.finish(*item);
        } else {
            interface.finish(QXmppError { u"Device list for JID '" + jid + u"' could not be retrieved because the node does not contain an appropriate item", {} });
        }
    });
    return interface.task();
}

//
// Subscribes to the device list of a contact if the contact's device is not stored yet.
//
// \param jid JID of the contact whose device list is being subscribed
// \param deviceId ID of the device that is checked
//
void ManagerPrivate::subscribeToNewDeviceLists(const QString &jid, uint32_t deviceId)
{
    if (!devices.value(jid).contains(deviceId)) {
        subscribeToDeviceList(jid);
    }
}

//
// Subscribes the current user's resource to a device list manually.
//
// A server may not send the last published item automatically.
// To ensure that the subscribed device list can be stored locally in any case,
// the current PubSub item containing the device list is requested manually.
//
// \param jid JID of the contact whose device list is being subscribed
//
// \return the result of the subscription and manual request
//
QXmppTask<QXmppPubSubManager::Result> ManagerPrivate::subscribeToDeviceList(const QString &jid)
{
    QXmppPromise<QXmppPubSubManager::Result> interface;

    auto future = pubSubManager->subscribeToNode(jid, ns_omemo_2_devices.toString(), ownFullJid());
    future.then(q, [=](QXmppPubSubManager::Result result) mutable {
        if (const auto error = std::get_if<QXmppError>(&result)) {
            warning(u"Device list for JID '" + jid + u"' could not be subscribed: " + errorToString(*error));
            interface.finish(std::move(*error));
        } else {
            jidsOfManuallySubscribedDevices.append(jid);

            auto future = requestDeviceList(jid);
            future.then(q, [=](auto result) mutable {
                interface.finish(mapToSuccess(std::move(result)));
            });
        }
    });

    return interface.task();
}

//
// Unsubscribes the current user's resource from device lists that were
// manually subscribed by
// \c QXmppOmemoManagerPrivate::subscribeToDeviceList().
//
// \param jids JIDs of the contacts whose device lists are being
//             unsubscribed
//
// \return the results of each unsubscribe request
//
QXmppTask<QVector<Manager::DevicesResult>> ManagerPrivate::unsubscribeFromDeviceLists(const QList<QString> &jids)
{
    if (jids.isEmpty()) {
        return makeReadyTask(QVector<Manager::DevicesResult>());
    }

    struct State {
        int processed = 0;
        int jidsCount = 0;
        QXmppPromise<QVector<Manager::DevicesResult>> interface;
        QVector<Manager::DevicesResult> devicesResults;
    };

    auto state = std::make_shared<State>();
    state->jidsCount = jids.count();

    for (const auto &jid : jids) {
        unsubscribeFromDeviceList(jid).then(q, [jid, state](QXmppPubSubManager::Result result) mutable {
            state->devicesResults << Manager::DevicesResult {
                jid, result
            };

            if (++(state->processed) == state->jidsCount) {
                state->interface.finish(std::move(state->devicesResults));
            }
        });
    }

    return state->interface.task();
}

//
// Unsubscribes the current user's resource from a device list that were
// manually subscribed by
// \c QXmppOmemoManagerPrivate::subscribeToDeviceList().
//
// \param jid JID of the contact whose device list is being unsubscribed
//
// \return the result of the unsubscription
//
QXmppTask<QXmppPubSubManager::Result> ManagerPrivate::unsubscribeFromDeviceList(const QString &jid)
{
    QXmppPromise<QXmppPubSubManager::Result> interface;

    auto future = pubSubManager->unsubscribeFromNode(jid, ns_omemo_2_devices.toString(), ownFullJid());
    future.then(q, [=](QXmppPubSubManager::Result result) mutable {
        if (const auto error = std::get_if<QXmppError>(&result)) {
            warning(u"Device list for JID '" + jid + u"' could not be unsubscribed: " + errorToString(*error));
        } else {
            jidsOfManuallySubscribedDevices.removeAll(jid);
        }

        interface.finish(std::move(result));
    });

    return interface.task();
}

// See QXmppOmemoManager for documentation
QXmppTask<bool> ManagerPrivate::resetOwnDevice()
{
    QXmppPromise<bool> interface;

    isStarted = false;

    auto future = trustManager->resetAll(ns_omemo_2.toString());
    future.then(q, [=]() mutable {
        auto future = omemoStorage->resetAll();
        future.then(q, [=]() mutable {
            deleteDeviceElement([=](bool isDeviceElementDeleted) mutable {
                if (isDeviceElementDeleted) {
                    deleteDeviceBundle([=](bool isDeviceBundleDeleted) mutable {
                        if (isDeviceBundleDeleted) {
                            ownDevice = {};
                            preKeyPairs.clear();
                            signedPreKeyPairs.clear();
                            deviceBundle = {};
                            devices.clear();

                            Q_EMIT q->allDevicesRemoved();
                        }

                        interface.finish(std::move(isDeviceBundleDeleted));
                    });
                } else {
                    interface.finish(false);
                }
            });
        });
    });

    return interface.task();
}

// See QXmppOmemoManager for documentation
QXmppTask<bool> ManagerPrivate::resetAll()
{
    QXmppPromise<bool> interface;

    isStarted = false;

    auto future = trustManager->resetAll(ns_omemo_2.toString());
    future.then(q, [this, interface]() mutable {
        auto future = omemoStorage->resetAll();
        future.then(q, [this, interface]() mutable {
            deleteNode(ns_omemo_2_devices.toString(), [this, interface](bool isDevicesNodeDeleted) mutable {
                if (isDevicesNodeDeleted) {
                    deleteNode(ns_omemo_2_bundles.toString(), [this, interface](bool isBundlesNodeDeleted) mutable {
                        if (isBundlesNodeDeleted) {
                            ownDevice = {};
                            preKeyPairs.clear();
                            signedPreKeyPairs.clear();
                            deviceBundle = {};
                            devices.clear();

                            Q_EMIT q->allDevicesRemoved();
                        }

                        interface.finish(std::move(isBundlesNodeDeleted));
                    });
                } else {
                    interface.finish(false);
                }
            });
        });
    });

    return interface.task();
}

//
// Builds a new session for a new received device if that is enabled.
//
// \see QXmppOmemoManager::setNewDeviceAutoSessionBuildingEnabled()
//
// \param jid JID of the device's owner
// \param deviceId ID of the device
// \param device locally stored device which will be modified
//
// \return true if a session could be built or it is not enabled, otherwise
//         false
//
QXmppTask<bool> ManagerPrivate::buildSessionForNewDevice(const QString &jid, uint32_t deviceId, QXmppOmemoStorage::Device &device)
{
    if (isNewDeviceAutoSessionBuildingEnabled) {
        return buildSessionWithDeviceBundle(jid, deviceId, device);
    } else {
        return makeReadyTask(true);
    }
}

//
// Requests a device bundle and builds a new session with it.
//
// \param jid JID of the device's owner
// \param deviceId ID of the device
// \param device locally stored device which will be modified
//
// \return whether a session could be built
//
QXmppTask<bool> ManagerPrivate::buildSessionWithDeviceBundle(const QString &jid, uint32_t deviceId, QXmppOmemoStorage::Device &device)
{
    QXmppPromise<bool> interface;

    auto future = requestDeviceBundle(jid, deviceId);
    future.then(q, [=, &device](std::optional<QXmppOmemoDeviceBundle> optionalDeviceBundle) mutable {
        if (optionalDeviceBundle) {
            const auto &deviceBundle = *optionalDeviceBundle;
            device.keyId = deviceBundle.publicIdentityKey();

            auto future = q->trustLevel(jid, device.keyId);
            future.then(q, [=](TrustLevel trustLevel) mutable {
                auto buildSessionDependingOnTrustLevel = [=](TrustLevel trustLevel) mutable {
                    // Build a session if the device's key has a specific trust
                    // level and send an empty OMEMO (key exchange) message to
                    // make the receiving device build a new session too.
                    if (!acceptedSessionBuildingTrustLevels.testFlag(trustLevel)) {
                        warning(u"Session could not be created for JID '" + jid + u"' with device ID '" + QString::number(deviceId) + u"' because its key's trust level '" + QString::number(int(trustLevel)) + u"' is not accepted");
                        interface.finish(false);
                    } else if (const auto address = Address(jid, deviceId); !buildSession(address.data(), deviceBundle)) {
                        warning(u"Session could not be created for JID '" + jid + u"' and device ID '" + QString::number(deviceId) + u"'");
                        interface.finish(false);
                    } else {
                        auto future = sendEmptyMessage(jid, deviceId, true);
                        future.then(q, [=](QXmpp::SendResult result) mutable {
                            if (std::holds_alternative<QXmppError>(result)) {
                                warning(u"Session could be created but empty message could not be sent to JID '" +
                                        jid +
                                        u"' and device ID '" + QString::number(deviceId) + u"'");
                                interface.finish(false);
                            } else {
                                interface.finish(true);
                            }
                        });
                    }
                };

                if (trustLevel == TrustLevel::Undecided) {
                    // Store the key's trust level if it is not stored yet.
                    auto future = storeKeyDependingOnSecurityPolicy(jid, device.keyId);
                    future.then(q, [=](TrustLevel trustLevel) mutable {
                        buildSessionDependingOnTrustLevel(trustLevel);
                    });
                } else {
                    buildSessionDependingOnTrustLevel(trustLevel);
                }
            });
        } else {
            warning(u"Session could not be created because no device bundle could be fetched for JID '" +
                    jid +
                    u"' and device ID '" + QString::number(deviceId) + u"'");
            interface.finish(false);
        }
    });

    return interface.task();
}

//
// Builds an OMEMO session.
//
// A session is used for encryption and decryption.
//
// \param address address of the device for whom the session is built
// \param deviceBundle device bundle containing all data to build the session
//
// \return whether it succeeded
//
bool ManagerPrivate::buildSession(signal_protocol_address address, const QXmppOmemoDeviceBundle &deviceBundle)
{
    QXmppPromise<bool> interface;

    // Choose a pre key randomly.
    const auto publicPreKeys = deviceBundle.publicPreKeys();
    if (publicPreKeys.isEmpty()) {
        warning(QStringLiteral("No public pre key could be found in device bundle"));
    }
    const auto publicPreKeyIds = publicPreKeys.keys();
    const auto publicPreKeyIndex = QRandomGenerator::system()->bounded(publicPreKeyIds.size());
    const auto publicPreKeyId = publicPreKeyIds.at(publicPreKeyIndex);
    const auto publicPreKey = publicPreKeys.value(publicPreKeyId);

    SessionBuilderPtr sessionBuilder;
    if (session_builder_create(sessionBuilder.ptrRef(), storeContext.get(), &address, globalContext.get()) < 0) {
        warning(QStringLiteral("Session builder could not be created"));
        return false;
    }
    session_builder_set_version(sessionBuilder.get(), CIPHERTEXT_OMEMO_VERSION);

    RefCountedPtr<session_pre_key_bundle> sessionBundle;

    if (!createSessionBundle(sessionBundle.ptrRef(),
                             deviceBundle.publicIdentityKey(),
                             deviceBundle.signedPublicPreKey(),
                             deviceBundle.signedPublicPreKeyId(),
                             deviceBundle.signedPublicPreKeySignature(),
                             publicPreKey,
                             publicPreKeyId)) {
        warning(QStringLiteral("Session bundle could not be created"));
        return false;
    }

    if (session_builder_process_pre_key_bundle(sessionBuilder.get(), sessionBundle.get()) != SG_SUCCESS) {
        warning(QStringLiteral("Session bundle could not be processed"));
        return false;
    }

    return true;
}

//
// Creates a session bundle.
//
// \param sessionBundle session bundle location
// \param serializedPublicIdentityKey serialized public identity key
// \param serializedSignedPublicPreKey serialized signed public pre key
// \param signedPublicPreKeyId ID of the signed public pre key
// \param serializedSignedPublicPreKeySignature serialized signature of the
//        signed public pre key
// \param serializedPublicPreKey serialized public pre key
// \param publicPreKeyId ID of the public pre key
//
// \return whether it succeeded
//
bool ManagerPrivate::createSessionBundle(session_pre_key_bundle **sessionBundle,
                                         const QByteArray &serializedPublicIdentityKey,
                                         const QByteArray &serializedSignedPublicPreKey,
                                         uint32_t signedPublicPreKeyId,
                                         const QByteArray &serializedSignedPublicPreKeySignature,
                                         const QByteArray &serializedPublicPreKey,
                                         uint32_t publicPreKeyId)
{
    RefCountedPtr<ec_public_key> publicIdentityKey;
    RefCountedPtr<ec_public_key> signedPublicPreKey;
    RefCountedPtr<const uint8_t> signedPublicPreKeySignature;
    int signedPublicPreKeySignatureSize;
    RefCountedPtr<ec_public_key> publicPreKey;

    if (deserializePublicIdentityKey(publicIdentityKey.ptrRef(), serializedPublicIdentityKey) &&
        deserializeSignedPublicPreKey(signedPublicPreKey.ptrRef(), serializedSignedPublicPreKey) &&
        (signedPublicPreKeySignatureSize = deserializeSignedPublicPreKeySignature(signedPublicPreKeySignature.ptrRef(), serializedSignedPublicPreKeySignature)) &&
        deserializePublicPreKey(publicPreKey.ptrRef(), serializedPublicPreKey)) {

        // "0" is passed as "device_id" to the OMEMO library because it is not
        // used by OMEMO.
        // Only the device ID is of interest which is used as "registration_id"
        // within the OMEMO library.
        if (session_pre_key_bundle_create(sessionBundle,
                                          ownDevice.id,
                                          0,
                                          publicPreKeyId,
                                          publicPreKey.get(),
                                          signedPublicPreKeyId,
                                          signedPublicPreKey.get(),
                                          signedPublicPreKeySignature.get(),
                                          signedPublicPreKeySignatureSize,
                                          publicIdentityKey.get()) < 0) {
            return false;
        }

        return true;
    } else {
        warning(QStringLiteral("Session bundle data could not be deserialized"));
        return false;
    }
}

//
// Deserializes the locally stored identity key pair.
//
// The identity key pair is the pair of private and a public long-term keys.
//
// \param identityKeyPair identity key pair location
//
// \return whether it succeeded
//
bool ManagerPrivate::deserializeIdentityKeyPair(ratchet_identity_key_pair **identityKeyPair) const
{
    RefCountedPtr<ec_private_key> privateIdentityKey;
    deserializePrivateIdentityKey(privateIdentityKey.ptrRef(), ownDevice.privateIdentityKey);

    RefCountedPtr<ec_public_key> publicIdentityKey;
    deserializePublicIdentityKey(publicIdentityKey.ptrRef(), ownDevice.publicIdentityKey);

    if (ratchet_identity_key_pair_create(identityKeyPair, publicIdentityKey.get(), privateIdentityKey.get()) < 0) {
        warning(QStringLiteral("Identity key pair could not be deserialized"));
        return false;
    }

    return true;
}

//
// Deserializes a private identity key.
//
// \param privateIdentityKey private identity key location
// \param serializedPrivateIdentityKey serialized private identity key
//
// \return whether it succeeded
//
bool ManagerPrivate::deserializePrivateIdentityKey(ec_private_key **privateIdentityKey, const QByteArray &serializedPrivateIdentityKey) const
{
    BufferSecurePtr privateIdentityKeyBuffer = BufferSecurePtr::fromByteArray(serializedPrivateIdentityKey);

    if (!privateIdentityKeyBuffer) {
        warning(QStringLiteral("Buffer for serialized private identity key could not be created"));
        return false;
    }

    if (curve_decode_private_point(privateIdentityKey, signal_buffer_data(privateIdentityKeyBuffer.get()), signal_buffer_len(privateIdentityKeyBuffer.get()), globalContext.get()) < 0) {
        warning(QStringLiteral("Private identity key could not be deserialized"));
        return false;
    }

    return true;
}

//
// Deserializes a public identity key.
//
// \param publicIdentityKey public identity key location
// \param serializedPublicIdentityKey serialized public identity key
//
// \return whether it succeeded
//
bool ManagerPrivate::deserializePublicIdentityKey(ec_public_key **publicIdentityKey, const QByteArray &serializedPublicIdentityKey) const
{
    BufferPtr publicIdentityKeyBuffer = BufferPtr::fromByteArray(serializedPublicIdentityKey);

    if (!publicIdentityKeyBuffer) {
        warning(QStringLiteral("Buffer for serialized public identity key could not be created"));
        return false;
    }

    if (curve_decode_point_ed(publicIdentityKey, signal_buffer_data(publicIdentityKeyBuffer.get()), signal_buffer_len(publicIdentityKeyBuffer.get()), globalContext.get()) < 0) {
        warning(QStringLiteral("Public identity key could not be deserialized"));
        return false;
    }

    return true;
}

//
// Deserializes a signed public pre key.
//
// \param signedPublicPreKey signed public pre key location
// \param serializedSignedPublicPreKey serialized signed public pre key
//
// \return whether it succeeded
//
bool ManagerPrivate::deserializeSignedPublicPreKey(ec_public_key **signedPublicPreKey, const QByteArray &serializedSignedPublicPreKey) const
{
    BufferPtr signedPublicPreKeyBuffer = BufferPtr::fromByteArray(serializedSignedPublicPreKey);

    if (!signedPublicPreKeyBuffer) {
        warning(QStringLiteral("Buffer for serialized signed public pre key could not be created"));
        return false;
    }

    if (curve_decode_point_mont(signedPublicPreKey, signal_buffer_data(signedPublicPreKeyBuffer.get()), signal_buffer_len(signedPublicPreKeyBuffer.get()), globalContext.get()) < 0) {
        warning(QStringLiteral("Signed public pre key could not be deserialized"));
        return false;
    }

    return true;
}

//
// Deserializes a public pre key.
//
// \param publicPreKey public pre key location
// \param serializedPublicPreKey serialized public pre key
//
// \return whether it succeeded
//
bool ManagerPrivate::deserializePublicPreKey(ec_public_key **publicPreKey, const QByteArray &serializedPublicPreKey) const
{
    auto publicPreKeyBuffer = BufferPtr::fromByteArray(serializedPublicPreKey);

    if (!publicPreKeyBuffer) {
        warning(QStringLiteral("Buffer for serialized public pre key could not be created"));
        return false;
    }

    if (curve_decode_point_mont(publicPreKey, signal_buffer_data(publicPreKeyBuffer.get()), signal_buffer_len(publicPreKeyBuffer.get()), globalContext.get()) < 0) {
        warning(QStringLiteral("Public pre key could not be deserialized"));
        return false;
    }

    return true;
}

//
// Sends an empty OMEMO message.
//
// An empty OMEMO message is a message without an OMEMO payload.
// It is used to trigger the completion, rebuilding or refreshing of OMEMO
// sessions.
//
// \param recipientJid JID of the message's recipient
// \param recipientDeviceId ID of the recipient's device
// \param isKeyExchange whether the message is used to build a new session
//
// \return the result of the sending
//
QXmppTask<QXmpp::SendResult> ManagerPrivate::sendEmptyMessage(const QString &recipientJid, uint32_t recipientDeviceId, bool isKeyExchange) const
{
    QXmppPromise<QXmpp::SendResult> interface;

    const auto address = Address(recipientJid, recipientDeviceId);
    const auto decryptionData = QCA::SecureArray(EMPTY_MESSAGE_DECRYPTION_DATA_SIZE);

    if (const auto data = createOmemoEnvelopeData(address.data(), decryptionData); data.isEmpty()) {
        warning(u"OMEMO envelope for recipient JID '" + recipientJid + u"' and device ID '" + QString::number(recipientDeviceId) + u"' could not be created because its data could not be encrypted");
        QXmppError error {
            QStringLiteral("OMEMO envelope could not be created"),
            SendError::EncryptionError
        };
        interface.finish(error);
    } else {
        QXmppOmemoEnvelope omemoEnvelope;
        omemoEnvelope.setRecipientDeviceId(recipientDeviceId);
        if (isKeyExchange) {
            omemoEnvelope.setIsUsedForKeyExchange(true);
        }
        omemoEnvelope.setData(data);

        QXmppOmemoElement omemoElement;
        omemoElement.addEnvelope(recipientJid, omemoEnvelope);
        omemoElement.setSenderDeviceId(ownDevice.id);

        QXmppMessage message;
        message.setTo(recipientJid);
        message.addHint(QXmppMessage::Store);
        message.setOmemoElement(omemoElement);

        auto future = q->client()->send(std::move(message));
        future.then(q, [=](QXmpp::SendResult result) mutable {
            interface.finish(std::move(result));
        });
    }

    return interface.task();
}

//
// Sets the key of this client instance's device.
//
QXmppTask<void> ManagerPrivate::storeOwnKey() const
{
    QXmppPromise<void> interface;

    auto future = trustManager->setOwnKey(ns_omemo_2.toString(), ownDevice.publicIdentityKey);
    future.then(q, [=]() mutable {
        interface.finish();
    });

    return interface.task();
}

//
// Stores a key while its trust level is determined by the used security
// policy.
//
// \param keyOwnerJid bare JID of the key owner
// \param key key to store
//
// \return the trust level of the stored key
//
QXmppTask<TrustLevel> ManagerPrivate::storeKeyDependingOnSecurityPolicy(const QString &keyOwnerJid, const QByteArray &key)
{
    QXmppPromise<TrustLevel> interface;

    auto awaitStoreKey = [=](QXmppTask<TrustLevel> &future) mutable {
        future.then(q, [=](TrustLevel trustLevel) mutable {
            interface.finish(std::move(trustLevel));
        });
    };

    auto future = q->securityPolicy();
    future.then(q, [=](TrustSecurityPolicy securityPolicy) mutable {
        switch (securityPolicy) {
        case NoSecurityPolicy: {
            auto future = storeKey(keyOwnerJid, key);
            awaitStoreKey(future);
            break;
        }
        case Toakafa: {
            auto future = trustManager->hasKey(ns_omemo_2.toString(), keyOwnerJid, TrustLevel::Authenticated);
            future.then(q, [=](bool hasAuthenticatedKey) mutable {
                if (hasAuthenticatedKey) {
                    // If there is at least one authenticated key, add the
                    // new key as an automatically distrusted one.
                    auto future = storeKey(keyOwnerJid, key);
                    awaitStoreKey(future);
                } else {
                    // If no key is authenticated yet, add the new key as an
                    // automatically trusted one.
                    auto future = storeKey(keyOwnerJid, key, TrustLevel::AutomaticallyTrusted);
                    awaitStoreKey(future);
                }
            });
            break;
        }
        default:
            Q_UNREACHABLE();
        }
    });

    return interface.task();
}

//
// Stores a key.
//
// \param keyOwnerJid bare JID of the key owner
// \param key key to store
// \param trustLevel trust level of the key
//
// \return the trust level of the stored key
//
QXmppTask<TrustLevel> ManagerPrivate::storeKey(const QString &keyOwnerJid, const QByteArray &key, TrustLevel trustLevel) const
{
    QXmppPromise<TrustLevel> interface;

    auto future = trustManager->addKeys(ns_omemo_2.toString(), keyOwnerJid, { key }, trustLevel);
    future.then(q, [=]() mutable {
        Q_EMIT q->trustLevelsChanged({ { keyOwnerJid, key } });
        interface.finish(std::move(trustLevel));
    });

    return interface.task();
}

//
// Returns the own bare JID set in the client's configuration.
//
// \return the own bare JID
//
QString ManagerPrivate::ownBareJid() const
{
    return q->client()->configuration().jidBare();
}

//
// Returns the own full JID set in the client's configuration.
//
// \return the own full JID
//
QString ManagerPrivate::ownFullJid() const
{
    return q->client()->configuration().jid();
}

//
// Returns the devices with the own JID except the device of this client
// instance.
//
// \return the other own devices
//
QHash<uint32_t, QXmppOmemoStorage::Device> ManagerPrivate::otherOwnDevices()
{
    return devices.value(ownBareJid());
}

//
// Calls the logger warning method.
//
// \param msg warning message
//
void ManagerPrivate::warning(const QString &msg) const
{
    q->warning(msg);
}

/// \endcond<|MERGE_RESOLUTION|>--- conflicted
+++ resolved
@@ -1057,21 +1057,6 @@
                     const auto &deviceId = itr.key();
                     const auto &device = itr.value();
 
-<<<<<<< HEAD
-                    // Skip encrypting for a device if it does not respond for a while.
-                    if (const auto unrespondedSentStanzasCount = device.unrespondedSentStanzasCount; unrespondedSentStanzasCount == UNRESPONDED_STANZAS_UNTIL_ENCRYPTION_IS_STOPPED) {
-                        if (++(*skippedDevicesCount) == devicesCount) {
-                            warning(u"OMEMO element could not be created because no recipient device responded to " +
-                                    QString::number(unrespondedSentStanzasCount) +
-                                    u" sent stanzas");
-                            interface.finish(std::nullopt);
-                        }
-
-                        continue;
-                    }
-
-=======
->>>>>>> 3fa204ec
                     auto controlDeviceProcessing = [=](bool isSuccessful = true) mutable {
                         if (isSuccessful) {
                             ++(*successfullyProcessedDevicesCount);
@@ -1093,8 +1078,8 @@
                     // Skip encrypting for a device if it does not respond for a while.
                     if (const auto unrespondedSentStanzasCount = device.unrespondedSentStanzasCount; unrespondedSentStanzasCount == UNRESPONDED_STANZAS_UNTIL_ENCRYPTION_IS_STOPPED) {
                         if (++(*skippedDevicesCount) == devicesCount) {
-                            warning("OMEMO element could not be created because no recipient device responded to " %
-                                    QString::number(unrespondedSentStanzasCount) % " sent stanzas");
+                            warning(u"OMEMO element could not be created because no recipient device responded to " +
+                                    QString::number(unrespondedSentStanzasCount) + u" sent stanzas");
                             interface.finish(std::nullopt);
                         } else {
                             controlDeviceProcessing(false);
@@ -1631,13 +1616,8 @@
         } else {
             BufferPtr publicIdentityKeyBuffer(ec_public_key_get_ed(pre_key_signal_message_get_identity_key(omemoEnvelopeData.get())));
 
-<<<<<<< HEAD
-            if (ec_public_key_serialize(publicIdentityKeyBuffer.ptrRef(), pre_key_signal_message_get_identity_key(omemoEnvelopeData.get())) < 0) {
+            if (const auto key = publicIdentityKeyBuffer.toByteArray(); key.isEmpty()) {
                 warning(QStringLiteral("Public Identity key could not be retrieved"));
-=======
-            if (const auto key = publicIdentityKeyBuffer.toByteArray(); key.isEmpty()) {
-                warning("Public Identity key could not be retrieved");
->>>>>>> 3fa204ec
                 interface.finish(std::nullopt);
             } else {
                 auto &device = devices[senderJid][senderDeviceId];
