<?xml version='1.0' encoding='UTF-8'?>
<?xml-stylesheet href="doap.xsl" type="text/xsl"?>

<!--
SPDX-FileCopyrightText: 2022 Melvin Keskin <melvo@olomono.de>

SPDX-License-Identifier: CC0-1.0
-->

<rdf:RDF xmlns:rdf='http://www.w3.org/1999/02/22-rdf-syntax-ns#'
         xmlns='http://usefulinc.com/ns/doap#'
         xmlns:xmpp='https://linkmauve.fr/ns/xmpp-doap#'
         xmlns:schema='https://schema.org/'>
  <Project>
    <name>QXmpp</name>
    <created>2008-12-01</created>
    <shortdesc xml:lang='en'>Cross-platform C++ / Qt XMPP client and server library</shortdesc>
    <description xml:lang='en'>QXmpp is a cross-platform XMPP client and server library written in C++ and using the Qt framework.</description>
    <homepage rdf:resource='https://qxmpp.org/'/>
    <schema:documentation rdf:resource='https://doc.qxmpp.org/'/>
    <download-page rdf:resource='https://github.com/qxmpp-project/qxmpp/releases/latest'/>
    <bug-database rdf:resource='https://github.com/qxmpp-project/qxmpp/issues'/>
    <developer-forum rdf:resource='xmpp:qxmpp@muc.kaidan.im?join'/>
    <support-forum rdf:resource='xmpp:qxmpp@muc.kaidan.im?join'/>
    <license rdf:resource='https://github.com/qxmpp-project/qxmpp/tree/master/LICENSES'/>
    <language>en</language>
    <schema:logo rdf:resource='https://raw.githubusercontent.com/qxmpp-project/qxmpp/master/logo.svg'/>
    <programming-language>C++</programming-language>
    <os>Android</os>
    <os>Linux</os>
    <os>macOS</os>
    <os>Windows</os>
    <category rdf:resource='https://linkmauve.fr/ns/xmpp-doap#category-library'/>
    <repository>
      <GitRepository>
        <browse rdf:resource='https://github.com/qxmpp-project/qxmpp'/>
        <location rdf:resource='https://github.com/qxmpp-project/qxmpp.git'/>
      </GitRepository>
    </repository>
    <implements rdf:resource='https://xmpp.org/rfcs/rfc5122.html'/>
    <implements rdf:resource='https://xmpp.org/rfcs/rfc6120.html'/>
    <implements rdf:resource='https://xmpp.org/rfcs/rfc6121.html'/>
    <implements rdf:resource='https://xmpp.org/rfcs/rfc7590.html'/>
    <implements rdf:resource='https://xmpp.org/rfcs/rfc7622.html'/>
    <implements rdf:resource='https://www.ietf.org/archive/id/draft-schmaus-kitten-sasl-ht-09.html'/>
    <implements>
      <xmpp:SupportedXep>
        <xmpp:xep rdf:resource='https://xmpp.org/extensions/xep-0004.html'/>
        <xmpp:status>complete</xmpp:status>
        <xmpp:version>2.9</xmpp:version>
        <xmpp:since>0.2</xmpp:since>
      </xmpp:SupportedXep>
    </implements>
    <implements>
      <xmpp:SupportedXep>
        <xmpp:xep rdf:resource='https://xmpp.org/extensions/xep-0009.html'/>
        <xmpp:status>partial</xmpp:status>
        <xmpp:version>2.2</xmpp:version>
        <xmpp:since>0.2</xmpp:since>
        <xmpp:note>API not finalized yet</xmpp:note>
      </xmpp:SupportedXep>
    </implements>
    <implements>
      <xmpp:SupportedXep>
        <xmpp:xep rdf:resource='https://xmpp.org/extensions/xep-0030.html'/>
        <xmpp:status>complete</xmpp:status>
        <xmpp:version>2.4</xmpp:version>
        <xmpp:since>0.2</xmpp:since>
        <xmpp:note>Manager since 0.3</xmpp:note>
      </xmpp:SupportedXep>
    </implements>
    <implements>
      <xmpp:SupportedXep>
        <xmpp:xep rdf:resource='https://xmpp.org/extensions/xep-0033.html'/>
        <xmpp:status>complete</xmpp:status>
        <xmpp:version>1.1</xmpp:version>
        <xmpp:since>0.7</xmpp:since>
      </xmpp:SupportedXep>
    </implements>
    <implements>
      <xmpp:SupportedXep>
        <xmpp:xep rdf:resource='https://xmpp.org/extensions/xep-0045.html'/>
        <xmpp:status>complete</xmpp:status>
        <xmpp:version>1.25</xmpp:version>
        <xmpp:since>0.2</xmpp:since>
      </xmpp:SupportedXep>
    </implements>
    <implements>
      <xmpp:SupportedXep>
        <xmpp:xep rdf:resource='https://xmpp.org/extensions/xep-0047.html'/>
        <xmpp:status>complete</xmpp:status>
        <xmpp:version>1.2</xmpp:version>
        <xmpp:since>0.2</xmpp:since>
      </xmpp:SupportedXep>
    </implements>
    <implements>
      <xmpp:SupportedXep>
        <xmpp:xep rdf:resource='https://xmpp.org/extensions/xep-0048.html'/>
        <xmpp:status>complete</xmpp:status>
        <xmpp:version>1.0</xmpp:version>
        <xmpp:since>0.4</xmpp:since>
      </xmpp:SupportedXep>
    </implements>
    <implements>
      <xmpp:SupportedXep>
        <xmpp:xep rdf:resource='https://xmpp.org/extensions/xep-0054.html'/>
        <xmpp:status>complete</xmpp:status>
        <xmpp:version>1.2</xmpp:version>
        <xmpp:since>0.2</xmpp:since>
      </xmpp:SupportedXep>
    </implements>
    <implements>
      <xmpp:SupportedXep>
        <xmpp:xep rdf:resource='https://xmpp.org/extensions/xep-0059.html'/>
        <xmpp:status>complete</xmpp:status>
        <xmpp:version>1.0</xmpp:version>
        <xmpp:since>0.5</xmpp:since>
      </xmpp:SupportedXep>
    </implements>
    <implements>
      <xmpp:SupportedXep>
        <xmpp:xep rdf:resource='https://xmpp.org/extensions/xep-0060.html'/>
        <xmpp:status>partial</xmpp:status>
        <xmpp:version>1.24</xmpp:version>
        <xmpp:since>1.5</xmpp:since>
      </xmpp:SupportedXep>
    </implements>
    <implements>
      <xmpp:SupportedXep>
        <xmpp:xep rdf:resource='https://xmpp.org/extensions/xep-0065.html'/>
        <xmpp:status>complete</xmpp:status>
        <xmpp:version>1.7</xmpp:version>
        <xmpp:since>0.2</xmpp:since>
      </xmpp:SupportedXep>
    </implements>
    <implements>
      <xmpp:SupportedXep>
        <xmpp:xep rdf:resource='https://xmpp.org/extensions/xep-0066.html'/>
        <xmpp:status>complete</xmpp:status>
        <xmpp:version>1.5</xmpp:version>
        <xmpp:since>1.0</xmpp:since>
      </xmpp:SupportedXep>
    </implements>
    <implements>
      <xmpp:SupportedXep>
        <xmpp:xep rdf:resource='https://xmpp.org/extensions/xep-0071.html'/>
        <xmpp:status>complete</xmpp:status>
        <xmpp:version>1.4</xmpp:version>
        <xmpp:since>0.6.2</xmpp:since>
      </xmpp:SupportedXep>
    </implements>
    <implements>
      <xmpp:SupportedXep>
        <xmpp:xep rdf:resource='https://xmpp.org/extensions/xep-0077.html'/>
        <xmpp:status>complete</xmpp:status>
        <xmpp:version>2.4</xmpp:version>
        <xmpp:since>0.6</xmpp:since>
        <xmpp:note>Manager since 1.2</xmpp:note>
      </xmpp:SupportedXep>
    </implements>
    <implements>
      <xmpp:SupportedXep>
        <xmpp:xep rdf:resource='https://xmpp.org/extensions/xep-0078.html'/>
        <xmpp:status>complete</xmpp:status>
        <xmpp:version>2.5</xmpp:version>
        <xmpp:since>0.2</xmpp:since>
      </xmpp:SupportedXep>
    </implements>
    <implements>
      <xmpp:SupportedXep>
        <xmpp:xep rdf:resource='https://xmpp.org/extensions/xep-0080.html'/>
        <xmpp:status>complete</xmpp:status>
        <xmpp:version>1.9</xmpp:version>
        <xmpp:since>1.5</xmpp:since>
        <xmpp:note>Missing some attributes of the PEP items</xmpp:note>
      </xmpp:SupportedXep>
    </implements>
    <implements>
      <xmpp:SupportedXep>
        <xmpp:xep rdf:resource='https://xmpp.org/extensions/xep-0082.html'/>
        <xmpp:status>complete</xmpp:status>
        <xmpp:version>1.1.1</xmpp:version>
        <xmpp:since>0.2</xmpp:since>
      </xmpp:SupportedXep>
    </implements>
    <implements>
      <xmpp:SupportedXep>
        <xmpp:xep rdf:resource='https://xmpp.org/extensions/xep-0085.html'/>
        <xmpp:status>complete</xmpp:status>
        <xmpp:version>2.1</xmpp:version>
        <xmpp:since>0.2</xmpp:since>
      </xmpp:SupportedXep>
    </implements>
    <implements>
      <xmpp:SupportedXep>
        <xmpp:xep rdf:resource='https://xmpp.org/extensions/xep-0091.html'/>
        <xmpp:status>complete</xmpp:status>
        <xmpp:version>1.4</xmpp:version>
        <xmpp:since>0.2</xmpp:since>
      </xmpp:SupportedXep>
    </implements>
    <implements>
      <xmpp:SupportedXep>
        <xmpp:xep rdf:resource='https://xmpp.org/extensions/xep-0092.html'/>
        <xmpp:status>complete</xmpp:status>
        <xmpp:version>1.1</xmpp:version>
        <xmpp:since>0.2</xmpp:since>
      </xmpp:SupportedXep>
    </implements>
    <implements>
      <xmpp:SupportedXep>
        <xmpp:xep rdf:resource='https://xmpp.org/extensions/xep-0095.html'/>
        <xmpp:status>complete</xmpp:status>
        <xmpp:version>1.2</xmpp:version>
        <xmpp:since>0.2</xmpp:since>
      </xmpp:SupportedXep>
    </implements>
    <implements>
      <xmpp:SupportedXep>
        <xmpp:xep rdf:resource='https://xmpp.org/extensions/xep-0096.html'/>
        <xmpp:status>complete</xmpp:status>
        <xmpp:version>1.3.1</xmpp:version>
        <xmpp:since>0.2</xmpp:since>
      </xmpp:SupportedXep>
    </implements>
    <implements>
      <xmpp:SupportedXep>
        <xmpp:xep rdf:resource='https://xmpp.org/extensions/xep-0115.html'/>
        <xmpp:status>complete</xmpp:status>
        <xmpp:version>1.6.0</xmpp:version>
        <xmpp:since>0.2</xmpp:since>
      </xmpp:SupportedXep>
    </implements>
    <implements>
      <xmpp:SupportedXep>
        <xmpp:xep rdf:resource='https://xmpp.org/extensions/xep-0118.html'/>
        <xmpp:status>complete</xmpp:status>
        <xmpp:version>1.3.0</xmpp:version>
        <xmpp:since>1.4</xmpp:since>
      </xmpp:SupportedXep>
    </implements>
    <implements>
      <xmpp:SupportedXep>
        <xmpp:xep rdf:resource='https://xmpp.org/extensions/xep-0128.html'/>
        <xmpp:status>complete</xmpp:status>
        <xmpp:version>1.0.1</xmpp:version>
        <xmpp:since>0.2</xmpp:since>
      </xmpp:SupportedXep>
    </implements>
    <implements>
      <xmpp:SupportedXep>
        <xmpp:xep rdf:resource='https://xmpp.org/extensions/xep-0136.html'/>
        <xmpp:status>complete</xmpp:status>
        <xmpp:version>1.3.1</xmpp:version>
        <xmpp:since>0.2</xmpp:since>
      </xmpp:SupportedXep>
    </implements>
    <implements>
      <xmpp:SupportedXep>
        <xmpp:xep rdf:resource='https://xmpp.org/extensions/xep-0147.html'/>
        <xmpp:status>complete</xmpp:status>
        <xmpp:version>1.2</xmpp:version>
        <xmpp:since>1.8</xmpp:since>
      </xmpp:SupportedXep>
    </implements>
    <implements>
      <xmpp:SupportedXep>
        <xmpp:xep rdf:resource='https://xmpp.org/extensions/xep-0153.html'/>
        <xmpp:status>complete</xmpp:status>
        <xmpp:version>1.0</xmpp:version>
        <xmpp:since>0.3</xmpp:since>
      </xmpp:SupportedXep>
    </implements>
    <implements>
      <xmpp:SupportedXep>
        <xmpp:xep rdf:resource='https://xmpp.org/extensions/xep-0163.html'/>
        <xmpp:status>complete</xmpp:status>
        <xmpp:version>1.2.2</xmpp:version>
        <xmpp:since>1.5</xmpp:since>
      </xmpp:SupportedXep>
    </implements>
    <implements>
      <xmpp:SupportedXep>
        <xmpp:xep rdf:resource='https://xmpp.org/extensions/xep-0166.html'/>
        <xmpp:status>complete</xmpp:status>
        <xmpp:version>1.1.2</xmpp:version>
        <xmpp:since>0.2</xmpp:since>
      </xmpp:SupportedXep>
    </implements>
    <implements>
      <xmpp:SupportedXep>
        <xmpp:xep rdf:resource='https://xmpp.org/extensions/xep-0167.html'/>
        <xmpp:status>complete</xmpp:status>
        <xmpp:version>1.2.2</xmpp:version>
        <xmpp:since>0.2</xmpp:since>
        <xmpp:note>Multiplexing, encryption via SRTP, informational messages for session states 'active', 'hold', 'unhold', 'mute', 'unmute' since 1.5</xmpp:note>
      </xmpp:SupportedXep>
    </implements>
    <implements>
      <xmpp:SupportedXep>
        <xmpp:xep rdf:resource='https://xmpp.org/extensions/xep-0176.html'/>
        <xmpp:status>complete</xmpp:status>
        <xmpp:version>1.0</xmpp:version>
        <xmpp:since>0.2</xmpp:since>
      </xmpp:SupportedXep>
    </implements>
    <implements>
      <xmpp:SupportedXep>
        <xmpp:xep rdf:resource='https://xmpp.org/extensions/xep-0184.html'/>
        <xmpp:status>complete</xmpp:status>
        <xmpp:version>1.4.0</xmpp:version>
        <xmpp:since>0.4</xmpp:since>
      </xmpp:SupportedXep>
    </implements>
    <implements>
      <xmpp:SupportedXep>
        <xmpp:xep rdf:resource='https://xmpp.org/extensions/xep-0191.html'/>
        <xmpp:status>complete</xmpp:status>
        <xmpp:version>1.3</xmpp:version>
        <xmpp:since>1.6</xmpp:since>
      </xmpp:SupportedXep>
    </implements>
    <implements>
      <xmpp:SupportedXep>
        <xmpp:xep rdf:resource='https://xmpp.org/extensions/xep-0198.html'/>
        <xmpp:status>complete</xmpp:status>
        <xmpp:version>1.5</xmpp:version>
        <xmpp:since>1.0</xmpp:since>
      </xmpp:SupportedXep>
    </implements>
    <implements>
      <xmpp:SupportedXep>
        <xmpp:xep rdf:resource='https://xmpp.org/extensions/xep-0199.html'/>
        <xmpp:status>complete</xmpp:status>
        <xmpp:version>2.0.1</xmpp:version>
        <xmpp:since>0.2</xmpp:since>
      </xmpp:SupportedXep>
    </implements>
    <implements>
      <xmpp:SupportedXep>
        <xmpp:xep rdf:resource='https://xmpp.org/extensions/xep-0202.html'/>
        <xmpp:status>complete</xmpp:status>
        <xmpp:version>2.0</xmpp:version>
        <xmpp:since>0.3</xmpp:since>
      </xmpp:SupportedXep>
    </implements>
    <implements>
      <xmpp:SupportedXep>
        <xmpp:xep rdf:resource='https://xmpp.org/extensions/xep-0203.html'/>
        <xmpp:status>complete</xmpp:status>
        <xmpp:version>2.0</xmpp:version>
        <xmpp:since>0.4</xmpp:since>
      </xmpp:SupportedXep>
    </implements>
    <implements>
      <xmpp:SupportedXep>
        <xmpp:xep rdf:resource='https://xmpp.org/extensions/xep-0215.html'/>
        <xmpp:status>complete</xmpp:status>
        <xmpp:version>1.0.0</xmpp:version>
        <xmpp:since>1.6</xmpp:since>
      </xmpp:SupportedXep>
    </implements>
    <implements>
      <xmpp:SupportedXep>
        <xmpp:xep rdf:resource='https://xmpp.org/extensions/xep-0221.html'/>
        <xmpp:status>complete</xmpp:status>
        <xmpp:version>1.0</xmpp:version>
        <xmpp:since>0.6</xmpp:since>
      </xmpp:SupportedXep>
    </implements>
    <implements>
      <xmpp:SupportedXep>
        <xmpp:xep rdf:resource='https://xmpp.org/extensions/xep-0224.html'/>
        <xmpp:status>complete</xmpp:status>
        <xmpp:version>1.0</xmpp:version>
        <xmpp:since>0.4</xmpp:since>
      </xmpp:SupportedXep>
    </implements>
    <implements>
      <xmpp:SupportedXep>
        <xmpp:xep rdf:resource='https://xmpp.org/extensions/xep-0231.html'/>
        <xmpp:status>complete</xmpp:status>
        <xmpp:version>1.0</xmpp:version>
        <xmpp:since>1.2</xmpp:since>
      </xmpp:SupportedXep>
    </implements>
    <implements>
      <xmpp:SupportedXep>
        <xmpp:xep rdf:resource='https://xmpp.org/extensions/xep-0237.html'/>
        <xmpp:status>partial</xmpp:status>
        <xmpp:version>1.3</xmpp:version>
        <xmpp:since>1.0</xmpp:since>
      </xmpp:SupportedXep>
    </implements>
    <implements>
      <xmpp:SupportedXep>
        <xmpp:xep rdf:resource='https://xmpp.org/extensions/xep-0245.html'/>
        <xmpp:status>complete</xmpp:status>
        <xmpp:version>1.0</xmpp:version>
        <xmpp:since>1.3</xmpp:since>
      </xmpp:SupportedXep>
    </implements>
    <implements>
      <xmpp:SupportedXep>
        <xmpp:xep rdf:resource='https://xmpp.org/extensions/xep-0249.html'/>
        <xmpp:status>complete</xmpp:status>
        <xmpp:version>1.2</xmpp:version>
        <xmpp:since>0.5</xmpp:since>
      </xmpp:SupportedXep>
    </implements>
    <implements>
      <xmpp:SupportedXep>
        <xmpp:xep rdf:resource='https://xmpp.org/extensions/xep-0264.html'/>
        <xmpp:status>complete</xmpp:status>
        <xmpp:version>0.4.1</xmpp:version>
        <xmpp:since>1.5</xmpp:since>
      </xmpp:SupportedXep>
    </implements>
    <implements>
      <xmpp:SupportedXep>
        <xmpp:xep rdf:resource='https://xmpp.org/extensions/xep-0272.html'/>
        <xmpp:status>complete</xmpp:status>
        <xmpp:version>0.2.0</xmpp:version>
        <xmpp:since>1.5</xmpp:since>
      </xmpp:SupportedXep>
    </implements>
    <implements>
      <xmpp:SupportedXep>
        <xmpp:xep rdf:resource='https://xmpp.org/extensions/xep-0280.html'/>
        <xmpp:status>complete</xmpp:status>
        <xmpp:version>0.10</xmpp:version>
        <xmpp:since>1.0</xmpp:since>
      </xmpp:SupportedXep>
    </implements>
    <implements>
      <xmpp:SupportedXep>
        <xmpp:xep rdf:resource='https://xmpp.org/extensions/xep-0283.html'/>
        <xmpp:status>complete</xmpp:status>
        <xmpp:version>0.2.0</xmpp:version>
        <xmpp:since>1.8</xmpp:since>
      </xmpp:SupportedXep>
    </implements>
    <implements>
      <xmpp:SupportedXep>
        <xmpp:xep rdf:resource='https://xmpp.org/extensions/xep-0293.html'/>
        <xmpp:status>partial</xmpp:status>
        <xmpp:version>1.0.2</xmpp:version>
        <xmpp:since>1.5</xmpp:since>
        <xmpp:note>Manager functionality missing</xmpp:note>
      </xmpp:SupportedXep>
    </implements>
    <implements>
      <xmpp:SupportedXep>
        <xmpp:xep rdf:resource='https://xmpp.org/extensions/xep-0294.html'/>
        <xmpp:status>complete</xmpp:status>
        <xmpp:version>1.1.2</xmpp:version>
        <xmpp:since>1.5</xmpp:since>
        <xmpp:note>Manager functionality missing</xmpp:note>
      </xmpp:SupportedXep>
    </implements>
    <implements>
      <xmpp:SupportedXep>
        <xmpp:xep rdf:resource='https://xmpp.org/extensions/xep-0300.html'/>
        <xmpp:status>complete</xmpp:status>
        <xmpp:version>1.0.0</xmpp:version>
        <xmpp:since>1.5</xmpp:since>
      </xmpp:SupportedXep>
    </implements>
    <implements>
      <xmpp:SupportedXep>
        <xmpp:xep rdf:resource='https://xmpp.org/extensions/xep-0308.html'/>
        <xmpp:status>complete</xmpp:status>
        <xmpp:version>1.2.1</xmpp:version>
        <xmpp:since>1.0</xmpp:since>
      </xmpp:SupportedXep>
    </implements>
    <implements>
      <xmpp:SupportedXep>
        <xmpp:xep rdf:resource='https://xmpp.org/extensions/xep-0313.html'/>
        <xmpp:status>complete</xmpp:status>
        <xmpp:version>0.5</xmpp:version>
        <xmpp:since>1.0</xmpp:since>
      </xmpp:SupportedXep>
    </implements>
    <implements>
      <xmpp:SupportedXep>
        <xmpp:xep rdf:resource='https://xmpp.org/extensions/xep-0319.html'/>
        <xmpp:status>complete</xmpp:status>
        <xmpp:version>1.0.2</xmpp:version>
        <xmpp:since>1.0</xmpp:since>
      </xmpp:SupportedXep>
    </implements>
    <implements>
      <xmpp:SupportedXep>
        <xmpp:xep rdf:resource='https://xmpp.org/extensions/xep-0333.html'/>
        <xmpp:status>complete</xmpp:status>
        <xmpp:version>0.4.1</xmpp:version>
        <xmpp:since>0.8.1</xmpp:since>
      </xmpp:SupportedXep>
    </implements>
    <implements>
      <xmpp:SupportedXep>
        <xmpp:xep rdf:resource='https://xmpp.org/extensions/xep-0334.html'/>
        <xmpp:status>complete</xmpp:status>
        <xmpp:version>0.4.0</xmpp:version>
        <xmpp:since>1.1</xmpp:since>
      </xmpp:SupportedXep>
    </implements>
    <implements>
      <xmpp:SupportedXep>
        <xmpp:xep rdf:resource='https://xmpp.org/extensions/xep-0352.html'/>
        <xmpp:status>complete</xmpp:status>
        <xmpp:version>1.0.0</xmpp:version>
        <xmpp:since>1.0</xmpp:since>
      </xmpp:SupportedXep>
    </implements>
    <implements>
      <xmpp:SupportedXep>
        <xmpp:xep rdf:resource='https://xmpp.org/extensions/xep-0353.html'/>
        <xmpp:status>complete</xmpp:status>
        <xmpp:version>0.6.0</xmpp:version>
        <xmpp:since>1.6</xmpp:since>
      </xmpp:SupportedXep>
    </implements>
    <implements>
      <xmpp:SupportedXep>
        <xmpp:xep rdf:resource='https://xmpp.org/extensions/xep-0357.html'/>
        <xmpp:status>complete</xmpp:status>
        <xmpp:version>0.4.1</xmpp:version>
        <xmpp:since>1.3</xmpp:since>
      </xmpp:SupportedXep>
    </implements>
    <implements>
      <xmpp:SupportedXep>
        <xmpp:xep rdf:resource='https://xmpp.org/extensions/xep-0359.html'/>
        <xmpp:status>complete</xmpp:status>
        <xmpp:version>0.7.0</xmpp:version>
        <xmpp:since>1.3</xmpp:since>
      </xmpp:SupportedXep>
    </implements>
    <implements>
      <xmpp:SupportedXep>
        <xmpp:xep rdf:resource='https://xmpp.org/extensions/xep-0363.html'/>
        <xmpp:status>complete</xmpp:status>
        <xmpp:version>1.0.0</xmpp:version>
        <xmpp:since>1.1</xmpp:since>
      </xmpp:SupportedXep>
    </implements>
    <implements>
      <xmpp:SupportedXep>
        <xmpp:xep rdf:resource='https://xmpp.org/extensions/xep-0367.html'/>
        <xmpp:status>complete</xmpp:status>
        <xmpp:version>0.3</xmpp:version>
        <xmpp:since>1.1</xmpp:since>
      </xmpp:SupportedXep>
    </implements>
    <implements>
      <xmpp:SupportedXep>
        <xmpp:xep rdf:resource='https://xmpp.org/extensions/xep-0368.html'/>
        <xmpp:status>complete</xmpp:status>
        <xmpp:version>1.1.0</xmpp:version>
        <xmpp:since>1.8</xmpp:since>
      </xmpp:SupportedXep>
    </implements>
    <implements>
      <xmpp:SupportedXep>
        <xmpp:xep rdf:resource='https://xmpp.org/extensions/xep-0369.html'/>
        <xmpp:status>complete</xmpp:status>
        <xmpp:version>0.14.6</xmpp:version>
        <xmpp:since>1.1</xmpp:since>
        <xmpp:note>IQ stanzas for participants and channel information since 1.5; Manager since 1.7</xmpp:note>
      </xmpp:SupportedXep>
    </implements>
    <implements>
      <xmpp:SupportedXep>
        <xmpp:xep rdf:resource='https://xmpp.org/extensions/xep-0380.html'/>
        <xmpp:status>complete</xmpp:status>
        <xmpp:version>0.4.0</xmpp:version>
        <xmpp:since>1.1</xmpp:since>
      </xmpp:SupportedXep>
    </implements>
    <implements>
      <xmpp:SupportedXep>
        <xmpp:xep rdf:resource='https://xmpp.org/extensions/xep-0382.html'/>
        <xmpp:status>complete</xmpp:status>
        <xmpp:version>0.2.0</xmpp:version>
        <xmpp:since>1.1</xmpp:since>
      </xmpp:SupportedXep>
    </implements>
    <implements>
      <xmpp:SupportedXep>
        <xmpp:xep rdf:resource='https://xmpp.org/extensions/xep-0384.html'/>
        <xmpp:status>complete</xmpp:status>
        <xmpp:version>0.8.3</xmpp:version>
        <xmpp:since>1.5</xmpp:since>
      </xmpp:SupportedXep>
    </implements>
    <implements>
      <xmpp:SupportedXep>
        <xmpp:xep rdf:resource='https://xmpp.org/extensions/xep-0386.html'/>
        <xmpp:status>complete</xmpp:status>
        <xmpp:version>1.0.1</xmpp:version>
        <xmpp:since>1.8</xmpp:since>
      </xmpp:SupportedXep>
    </implements>
    <implements>
      <xmpp:SupportedXep>
        <xmpp:xep rdf:resource='https://xmpp.org/extensions/xep-0388.html'/>
        <xmpp:status>complete</xmpp:status>
        <xmpp:version>1.0.2</xmpp:version>
        <xmpp:since>1.7</xmpp:since>
      </xmpp:SupportedXep>
    </implements>
    <implements>
      <xmpp:SupportedXep>
        <xmpp:xep rdf:resource='https://xmpp.org/extensions/xep-0405.html'/>
        <xmpp:status>complete</xmpp:status>
        <xmpp:version>0.5.3</xmpp:version>
        <xmpp:since>1.3</xmpp:since>
        <xmpp:note>Manager since 1.7</xmpp:note>
      </xmpp:SupportedXep>
    </implements>
    <implements>
      <xmpp:SupportedXep>
        <xmpp:xep rdf:resource='https://xmpp.org/extensions/xep-0406.html'/>
        <xmpp:status>complete</xmpp:status>
        <xmpp:version>0.3.1</xmpp:version>
        <xmpp:since>1.7</xmpp:since>
      </xmpp:SupportedXep>
    </implements>
    <implements>
      <xmpp:SupportedXep>
        <xmpp:xep rdf:resource='https://xmpp.org/extensions/xep-0407.html'/>
        <xmpp:status>partial</xmpp:status>
        <xmpp:version>0.1.2</xmpp:version>
        <xmpp:since>1.4</xmpp:since>
        <xmpp:note>Only invitations implemented; Manager since 1.7</xmpp:note>
      </xmpp:SupportedXep>
    </implements>
    <implements>
      <xmpp:SupportedXep>
        <xmpp:xep rdf:resource='https://xmpp.org/extensions/xep-0420.html'/>
        <xmpp:status>complete</xmpp:status>
        <xmpp:version>0.4.1</xmpp:version>
        <xmpp:since>1.5</xmpp:since>
      </xmpp:SupportedXep>
    </implements>
    <implements>
      <xmpp:SupportedXep>
        <xmpp:xep rdf:resource='https://xmpp.org/extensions/xep-0428.html'/>
        <xmpp:status>complete</xmpp:status>
        <xmpp:version>0.2.1</xmpp:version>
        <xmpp:since>1.3</xmpp:since>
      </xmpp:SupportedXep>
    </implements>
    <implements>
      <xmpp:SupportedXep>
        <xmpp:xep rdf:resource='https://xmpp.org/extensions/xep-0434.html'/>
        <xmpp:status>complete</xmpp:status>
        <xmpp:version>0.6.0</xmpp:version>
        <xmpp:since>1.5</xmpp:since>
      </xmpp:SupportedXep>
    </implements>
    <implements>
      <xmpp:SupportedXep>
        <xmpp:xep rdf:resource='https://xmpp.org/extensions/xep-0444.html'/>
        <xmpp:status>complete</xmpp:status>
        <xmpp:version>0.1.1</xmpp:version>
        <xmpp:since>1.5</xmpp:since>
      </xmpp:SupportedXep>
    </implements>
    <implements>
      <xmpp:SupportedXep>
        <xmpp:xep rdf:resource='https://xmpp.org/extensions/xep-0446.html'/>
        <xmpp:status>complete</xmpp:status>
        <xmpp:version>0.2.0</xmpp:version>
        <xmpp:since>1.5</xmpp:since>
      </xmpp:SupportedXep>
    </implements>
    <implements>
      <xmpp:SupportedXep>
        <xmpp:xep rdf:resource='https://xmpp.org/extensions/xep-0447.html'/>
        <xmpp:status>complete</xmpp:status>
        <xmpp:version>0.3.1</xmpp:version>
        <xmpp:since>1.5</xmpp:since>
      </xmpp:SupportedXep>
    </implements>
    <implements>
      <xmpp:SupportedXep>
        <xmpp:xep rdf:resource='https://xmpp.org/extensions/xep-0448.html'/>
        <xmpp:status>complete</xmpp:status>
        <xmpp:version>0.2.0</xmpp:version>
        <xmpp:since>1.5</xmpp:since>
      </xmpp:SupportedXep>
    </implements>
    <implements>
      <xmpp:SupportedXep>
        <xmpp:xep rdf:resource='https://xmpp.org/extensions/xep-0450.html'/>
        <xmpp:status>complete</xmpp:status>
        <xmpp:version>0.4.0</xmpp:version>
        <xmpp:since>1.5</xmpp:since>
      </xmpp:SupportedXep>
    </implements>
    <implements>
      <xmpp:SupportedXep>
        <xmpp:xep rdf:resource='https://xmpp.org/extensions/xep-0461.html'/>
        <xmpp:status>complete</xmpp:status>
        <xmpp:version>0.2.0</xmpp:version>
        <xmpp:since>1.9</xmpp:since>
      </xmpp:SupportedXep>
    </implements>
    <implements>
      <xmpp:SupportedXep>
        <xmpp:xep rdf:resource='https://xmpp.org/extensions/xep-0482.html'/>
        <xmpp:status>complete</xmpp:status>
        <xmpp:version>0.1.0</xmpp:version>
        <xmpp:since>1.6</xmpp:since>
      </xmpp:SupportedXep>
    </implements>
    <implements>
      <xmpp:SupportedXep>
        <xmpp:xep rdf:resource='https://xmpp.org/extensions/xep-0484.html'/>
        <xmpp:status>complete</xmpp:status>
        <xmpp:version>0.2.0</xmpp:version>
        <xmpp:since>1.8</xmpp:since>
      </xmpp:SupportedXep>
    </implements>
    <release>
      <Version>
<<<<<<< HEAD
=======
        <revision>1.9.2</revision>
        <created>2024-12-07</created>
        <file-release rdf:resource='https://github.com/qxmpp-project/qxmpp/archive/refs/tags/v1.9.2.tar.gz'/>
      </Version>
    </release>
    <release>
      <Version>
>>>>>>> 168e5645
        <revision>1.9.1</revision>
        <created>2024-11-27</created>
        <file-release rdf:resource='https://github.com/qxmpp-project/qxmpp/archive/refs/tags/v1.9.1.tar.gz'/>
      </Version>
    </release>
    <release>
      <Version>
<<<<<<< HEAD
=======
        <revision>1.9.0</revision>
        <created>2024-11-17</created>
        <file-release rdf:resource='https://github.com/qxmpp-project/qxmpp/archive/refs/tags/v1.9.0.tar.gz'/>
      </Version>
    </release>
    <release>
      <Version>
>>>>>>> 168e5645
        <revision>1.9.0</revision>
        <created>2024-11-17</created>
        <file-release rdf:resource='https://github.com/qxmpp-project/qxmpp/archive/refs/tags/v1.9.0.tar.gz'/>
      </Version>
    </release>
    <release>
      <Version>
        <revision>1.8.3</revision>
        <created>2024-10-29</created>
        <file-release rdf:resource='https://github.com/qxmpp-project/qxmpp/archive/refs/tags/v1.8.3.tar.gz'/>
      </Version>
    </release>
    <release>
      <Version>
        <revision>1.8.2</revision>
        <created>2024-10-24</created>
        <file-release rdf:resource='https://github.com/qxmpp-project/qxmpp/archive/refs/tags/v1.8.2.tar.gz'/>
      </Version>
    </release>
    <release>
      <Version>
        <revision>1.8.1</revision>
        <created>2024-08-21</created>
        <file-release rdf:resource='https://github.com/qxmpp-project/qxmpp/archive/refs/tags/v1.8.1.tar.gz'/>
      </Version>
    </release>
    <release>
      <Version>
        <revision>1.8.0</revision>
        <created>2024-07-30</created>
        <file-release rdf:resource='https://github.com/qxmpp-project/qxmpp/archive/refs/tags/v1.8.0.tar.gz'/>
      </Version>
    </release>
    <release>
      <Version>
        <revision>1.7.1</revision>
        <created>2024-07-07</created>
        <file-release rdf:resource='https://github.com/qxmpp-project/qxmpp/archive/refs/tags/v1.7.1.tar.gz'/>
      </Version>
    </release>
    <release>
      <Version>
        <revision>1.7.0</revision>
        <created>2024-05-19</created>
        <file-release rdf:resource='https://github.com/qxmpp-project/qxmpp/archive/refs/tags/v1.7.0.tar.gz'/>
      </Version>
    </release>
    <release>
      <Version>
        <revision>1.6.1</revision>
        <created>2024-05-16</created>
        <file-release rdf:resource='https://github.com/qxmpp-project/qxmpp/archive/refs/tags/v1.6.1.tar.gz'/>
      </Version>
    </release>
    <release>
      <Version>
        <revision>1.6.0</revision>
        <created>2024-02-06</created>
        <file-release rdf:resource='https://github.com/qxmpp-project/qxmpp/archive/refs/tags/v1.6.0.tar.gz'/>
      </Version>
    </release>
    <release>
      <Version>
        <revision>1.5.6</revision>
        <created>2024-02-04</created>
        <file-release rdf:resource='https://github.com/qxmpp-project/qxmpp/archive/refs/tags/v1.5.6.tar.gz'/>
      </Version>
    </release>
    <release>
      <Version>
        <revision>1.5.5</revision>
        <created>2023-04-30</created>
        <file-release rdf:resource='https://github.com/qxmpp-project/qxmpp/archive/refs/tags/v1.5.5.tar.gz'/>
      </Version>
    </release>
    <release>
      <Version>
        <revision>1.5.4</revision>
        <created>2023-04-07</created>
        <file-release rdf:resource='https://github.com/qxmpp-project/qxmpp/archive/refs/tags/v1.5.4.tar.gz'/>
      </Version>
    </release>
    <release>
      <Version>
        <revision>1.5.3</revision>
        <created>2023-03-11</created>
        <file-release rdf:resource='https://github.com/qxmpp-project/qxmpp/archive/refs/tags/v1.5.3.tar.gz'/>
      </Version>
    </release>
    <release>
      <Version>
        <revision>1.5.2</revision>
        <created>2023-02-23</created>
        <file-release rdf:resource='https://github.com/qxmpp-project/qxmpp/archive/refs/tags/v1.5.2.tar.gz'/>
      </Version>
    </release>
    <release>
      <Version>
        <revision>1.5.1</revision>
        <created>2023-02-01</created>
        <file-release rdf:resource='https://github.com/qxmpp-project/qxmpp/archive/refs/tags/v1.5.1.tar.gz'/>
      </Version>
    </release>
    <release>
      <Version>
        <revision>1.5.0</revision>
        <created>2023-01-31</created>
        <file-release rdf:resource='https://github.com/qxmpp-project/qxmpp/archive/refs/tags/v1.5.0.tar.gz'/>
      </Version>
    </release>
    <release>
      <Version>
        <revision>1.4.0</revision>
        <created>2021-03-15</created>
        <file-release rdf:resource='https://github.com/qxmpp-project/qxmpp/archive/refs/tags/v1.4.0.tar.gz'/>
      </Version>
    </release>
    <release>
      <Version>
        <revision>1.3.2</revision>
        <created>2021-01-09</created>
        <file-release rdf:resource='https://github.com/qxmpp-project/qxmpp/archive/refs/tags/v1.3.2.tar.gz'/>
      </Version>
    </release>
    <release>
      <Version>
        <revision>1.3.1</revision>
        <created>2020-07-20</created>
        <file-release rdf:resource='https://github.com/qxmpp-project/qxmpp/archive/refs/tags/v1.3.1.tar.gz'/>
      </Version>
    </release>
    <release>
      <Version>
        <revision>1.3.0</revision>
        <created>2020-04-06</created>
        <file-release rdf:resource='https://github.com/qxmpp-project/qxmpp/archive/refs/tags/v1.3.0.tar.gz'/>
      </Version>
    </release>
    <release>
      <Version>
        <revision>1.2.1</revision>
        <created>2020-04-01</created>
        <file-release rdf:resource='https://github.com/qxmpp-project/qxmpp/archive/refs/tags/v1.2.1.tar.gz'/>
      </Version>
    </release>
    <release>
      <Version>
        <revision>1.2.0</revision>
        <created>2020-02-06</created>
        <file-release rdf:resource='https://github.com/qxmpp-project/qxmpp/archive/refs/tags/v1.2.0.tar.gz'/>
      </Version>
    </release>
    <release>
      <Version>
        <revision>1.1.0</revision>
        <created>2019-10-23</created>
        <file-release rdf:resource='https://github.com/qxmpp-project/qxmpp/archive/refs/tags/v1.1.0.tar.gz'/>
      </Version>
    </release>
    <release>
      <Version>
        <revision>1.0.1</revision>
        <created>2019-10-14</created>
        <file-release rdf:resource='https://github.com/qxmpp-project/qxmpp/archive/refs/tags/v1.0.1.tar.gz'/>
      </Version>
    </release>
    <release>
      <Version>
        <revision>1.0.0</revision>
        <created>2019-01-08</created>
        <file-release rdf:resource='https://github.com/qxmpp-project/qxmpp/archive/refs/tags/v1.0.0.tar.gz'/>
      </Version>
    </release>
    <release>
      <Version>
        <revision>0.9.3</revision>
        <created>2015-12-03</created>
        <file-release rdf:resource='https://github.com/qxmpp-project/qxmpp/archive/refs/tags/v0.9.3.tar.gz'/>
      </Version>
    </release>
    <release>
      <Version>
        <revision>0.9.2</revision>
        <created>2015-09-02</created>
        <file-release rdf:resource='https://github.com/qxmpp-project/qxmpp/archive/refs/tags/v0.9.2.tar.gz'/>
      </Version>
    </release>
    <release>
      <Version>
        <revision>0.9.1</revision>
        <created>2015-08-30</created>
        <file-release rdf:resource='https://github.com/qxmpp-project/qxmpp/archive/refs/tags/v0.9.1.tar.gz'/>
      </Version>
    </release>
    <release>
      <Version>
        <revision>0.9.0</revision>
        <created>2015-08-28</created>
        <file-release rdf:resource='https://github.com/qxmpp-project/qxmpp/archive/refs/tags/v0.9.0.tar.gz'/>
      </Version>
    </release>
    <release>
      <Version>
        <revision>0.8.3</revision>
        <created>2015-03-13</created>
        <file-release rdf:resource='https://github.com/qxmpp-project/qxmpp/archive/refs/tags/v0.8.3.tar.gz'/>
      </Version>
    </release>
    <release>
      <Version>
        <revision>0.8.2</revision>
        <created>2015-01-07</created>
        <file-release rdf:resource='https://github.com/qxmpp-project/qxmpp/archive/refs/tags/v0.8.2.tar.gz'/>
      </Version>
    </release>
    <release>
      <Version>
        <revision>0.8.1</revision>
        <created>2014-12-19</created>
        <file-release rdf:resource='https://github.com/qxmpp-project/qxmpp/archive/refs/tags/v0.8.1.tar.gz'/>
      </Version>
    </release>
    <release>
      <Version>
        <revision>0.8.0</revision>
        <created>2014-03-26</created>
        <file-release rdf:resource='https://github.com/qxmpp-project/qxmpp/archive/refs/tags/v0.8.0.tar.gz'/>
      </Version>
    </release>
    <release>
      <Version>
        <revision>0.7.6</revision>
        <created>2013-03-09</created>
        <file-release rdf:resource='https://github.com/qxmpp-project/qxmpp/archive/refs/tags/v0.7.6.tar.gz'/>
      </Version>
    </release>
    <release>
      <Version>
        <revision>0.7.5</revision>
        <created>2013-01-11</created>
        <file-release rdf:resource='https://github.com/qxmpp-project/qxmpp/archive/refs/tags/v0.7.5.tar.gz'/>
      </Version>
    </release>
    <release>
      <Version>
        <revision>0.7.4</revision>
        <created>2012-10-01</created>
        <file-release rdf:resource='https://github.com/qxmpp-project/qxmpp/archive/refs/tags/v0.7.4.tar.gz'/>
      </Version>
    </release>
    <release>
      <Version>
        <revision>0.7.3</revision>
        <created>2012-09-07</created>
        <file-release rdf:resource='https://github.com/qxmpp-project/qxmpp/archive/refs/tags/v0.7.3.tar.gz'/>
      </Version>
    </release>
    <release>
      <Version>
        <revision>0.7.2</revision>
        <created>2012-09-06</created>
        <file-release rdf:resource='https://github.com/qxmpp-project/qxmpp/archive/refs/tags/v0.7.2.tar.gz'/>
      </Version>
    </release>
    <release>
      <Version>
        <revision>0.7.1</revision>
        <created>2012-09-03</created>
        <file-release rdf:resource='https://github.com/qxmpp-project/qxmpp/archive/refs/tags/v0.7.1.tar.gz'/>
      </Version>
    </release>
    <release>
      <Version>
        <revision>0.7.0</revision>
        <created>2012-09-03</created>
        <file-release rdf:resource='https://github.com/qxmpp-project/qxmpp/archive/refs/tags/v0.7.0.tar.gz'/>
      </Version>
    </release>
    <release>
      <Version>
        <revision>0.6.3</revision>
        <created>2012-07-24</created>
        <file-release rdf:resource='https://github.com/qxmpp-project/qxmpp/archive/refs/tags/v0.6.3.tar.gz'/>
      </Version>
    </release>
    <release>
      <Version>
        <revision>0.6.2</revision>
        <created>2012-07-22</created>
        <file-release rdf:resource='https://github.com/qxmpp-project/qxmpp/archive/refs/tags/v0.6.2.tar.gz'/>
      </Version>
    </release>
    <release>
      <Version>
        <revision>0.6.1</revision>
        <created>2012-07-20</created>
        <file-release rdf:resource='https://github.com/qxmpp-project/qxmpp/archive/refs/tags/v0.6.1.tar.gz'/>
      </Version>
    </release>
    <release>
      <Version>
        <revision>0.6.0</revision>
        <created>2012-07-20</created>
        <file-release rdf:resource='https://github.com/qxmpp-project/qxmpp/archive/refs/tags/v0.6.0.tar.gz'/>
      </Version>
    </release>
    <release>
      <Version>
        <revision>0.5.0</revision>
        <created>2012-07-18</created>
        <file-release rdf:resource='https://github.com/qxmpp-project/qxmpp/archive/refs/tags/v0.5.0.tar.gz'/>
      </Version>
    </release>
    <release>
      <Version>
        <revision>0.4.0</revision>
        <created>2012-04-24</created>
        <file-release rdf:resource='https://github.com/qxmpp-project/qxmpp/archive/refs/tags/v0.4.0.tar.gz'/>
      </Version>
    </release>
    <release>
      <Version>
        <revision>0.3.0</revision>
        <created>2012-04-24</created>
        <file-release rdf:resource='https://github.com/qxmpp-project/qxmpp/archive/refs/tags/v0.3.0.tar.gz'/>
      </Version>
    </release>
    <release>
      <Version>
        <revision>0.2.0</revision>
        <created>2012-04-24</created>
        <file-release rdf:resource='https://github.com/qxmpp-project/qxmpp/archive/refs/tags/v0.2.0.tar.gz'/>
      </Version>
    </release>
  </Project>
</rdf:RDF><|MERGE_RESOLUTION|>--- conflicted
+++ resolved
@@ -727,8 +727,6 @@
     </implements>
     <release>
       <Version>
-<<<<<<< HEAD
-=======
         <revision>1.9.2</revision>
         <created>2024-12-07</created>
         <file-release rdf:resource='https://github.com/qxmpp-project/qxmpp/archive/refs/tags/v1.9.2.tar.gz'/>
@@ -736,7 +734,6 @@
     </release>
     <release>
       <Version>
->>>>>>> 168e5645
         <revision>1.9.1</revision>
         <created>2024-11-27</created>
         <file-release rdf:resource='https://github.com/qxmpp-project/qxmpp/archive/refs/tags/v1.9.1.tar.gz'/>
@@ -744,8 +741,6 @@
     </release>
     <release>
       <Version>
-<<<<<<< HEAD
-=======
         <revision>1.9.0</revision>
         <created>2024-11-17</created>
         <file-release rdf:resource='https://github.com/qxmpp-project/qxmpp/archive/refs/tags/v1.9.0.tar.gz'/>
@@ -753,14 +748,6 @@
     </release>
     <release>
       <Version>
->>>>>>> 168e5645
-        <revision>1.9.0</revision>
-        <created>2024-11-17</created>
-        <file-release rdf:resource='https://github.com/qxmpp-project/qxmpp/archive/refs/tags/v1.9.0.tar.gz'/>
-      </Version>
-    </release>
-    <release>
-      <Version>
         <revision>1.8.3</revision>
         <created>2024-10-29</created>
         <file-release rdf:resource='https://github.com/qxmpp-project/qxmpp/archive/refs/tags/v1.8.3.tar.gz'/>
