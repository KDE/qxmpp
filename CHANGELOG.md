--- conflicted
+++ resolved
@@ -4,7 +4,6 @@
 SPDX-License-Identifier: CC0-1.0
 -->
 
-<<<<<<< HEAD
 QXmpp 1.11.0 (UNRELEASED)
 -------------------------
 
@@ -13,13 +12,12 @@
 Breaking changes:
  - JingleIq::RtpSessionStateMuting: 'isMute' is not default initialized anymore like 'creator' is
    not initialized, too (@lnjX, !701)
-=======
+
 QXmpp 1.10.4 (May 17, 2025)
 ---------------------------
 
  - Client: Fix not accepting stanzas immediately after connecting if enabling of stream management
    still runs (did not happen with SASL 2) (@lnjX, !703)
->>>>>>> c5c4121f
 
 QXmpp 1.10.3 (March 21, 2025)
 -----------------------------
