<!--
SPDX-FileCopyrightText: 2010 Jeremy Lainé <jeremy.laine@m4x.org>

SPDX-License-Identifier: CC0-1.0
-->

<<<<<<< HEAD
QXmpp 1.12.0 (UNRELEASED)
-------------------------

*under development*
=======
QXmpp 1.11.3 (October 13, 2025)
-------------------------------

 - Fixes for Apple Clang (@lnj, !719)
 - HttpUploadManager: Add Content-Type header when uploading via HTTP (@melvo, !721)
 - EncryptedFileSharingProvider: Fix crash on cancellation (@fazevedo, !720)
>>>>>>> 7864d3da

QXmpp 1.11.2 (September 2, 2025)
--------------------------------

 - Fix build with g++ 12 (@lnj)

QXmpp 1.11.1 (August 13, 2025)
------------------------------

 - Fix behaviour change in DiscoveryIq: Continue to parse multiple form elements into one
   QXmppDataForm object (@lnj)

QXmpp 1.11.0 (August 7, 2025)
-----------------------------

 - RpcIq: Fix only-whitespace strings are stripped (@lnj, !694)
 - CMake: Add `BUILD_WITH_QT6` option instead of `QT_VERSION_MAJOR` (@lnj)
 - JingleIq: Replace reason attribute with optional<Reason> (@lnj, !696)
 - New voice call example (@lnj, !696)
 - Implement XEP-0320: Use of DTLS-SRTP in Jingle Sessions (@lnj, !696)
 - Security and stability improvements by parsing whole stream through QXmlStreamReader internally and creating QDomElements manually (@lnj, !700)
 - Client/Server: Close connection on unexpected element received (@lnj, !700)
 - OutgoingClient: Re-create socket on connection errors to avoid race conditions (@lnj, !700)
 - Big parsing/serialization overhaul (@lnj, !705)
   - abstraction for parsing of sub-elements and implicitly checking for tag name/xmlns
   - enum parsing/serialization with compile-time registry
   - declarative XML serialization using new XmlWriter
 - New internal Iq<T> type, separating parsing of IQ and payload (@lnj, !708)
 - Task: Inline TaskData and use std::optional to avoid additional heap allocation (@lnj, !709)
 - PubSubIq: Add notify attribute for retraction (@lnj, !713)

Breaking changes:
 - JingleIq::RtpSessionStateMuting: 'isMute' is not default initialized anymore like 'creator' is
   not initialized, too (@lnj, !701)
 - ExternalServiceDiscoveryIq: Change port type from `int` to `quint16` to match XEP-0215 (@lnj, !702)

QXmpp 1.10.4 (May 17, 2025)
---------------------------

 - Client: Fix not accepting stanzas immediately after connecting if enabling of stream management
   still runs (did not happen with SASL 2) (@lnj, !703)

QXmpp 1.10.3 (March 21, 2025)
-----------------------------

 - OmemoManager: Clear complete in-memory cache on local own device reset (@melvo, !692)

QXmpp 1.10.2 (March 19, 2025)
-----------------------------

 - RosterManager: Do not auto-accept Moved subscription requests to comply with XEP (@melvo, #691)

QXmpp 1.10.1 (February 25, 2025)
--------------------------------

 - ColorGeneration: Fix MSVC linkage of header-only generateColor() (@lnj, #686)
 - Fix comparison for checking validity of fallback markers sections (@lnj, #678)
 - Stun: Include QSet to fix incomplete type with some Qt versions (@melvo, #681) 

QXmpp 1.10.0 (February 22, 2025)
--------------------------------

 - Implement XEP-0392: Consistent Color Generation (@lnj, #672)

QXmpp 1.9.4 (February 2, 2025)
------------------------------

 - MixManager: Account export: Fix not finishing task when nothing to export (@pasnox, #677)

QXmpp 1.9.3 (January 23, 2025)
------------------------------

 - OutgoingClient: Fix ssl connection/setting invalid ssl config (@pasnox, #675)
 - FileEncryption: Fix wrong Cipher::ok() assert (@pasnox, #676)
 - OmemoManager: Fix removing old signed pre key pairs (@melvo, #674)
 - OmemoManager: Do not try to renew signed pre key pairs while loading (@melvo, #674)

QXmpp 1.9.2 (December 07, 2024)
-------------------------------

 - Fix build of unit tests with MSVC (@lnj)

QXmpp 1.9.1 (November 27, 2024)
-------------------------------

 - MixManager: Fix update node subscriptions adds *and* removes all nodes with default parameters
   (@melvo, #670)

QXmpp 1.9.0 (November 17, 2024)
-------------------------------

 - Implement XEP-0461: Message Replies parsing (@lnj, #645)
 - Prevent unencrypted fallback markers are applied to encrypted body (@lnj, #647)
 - Implement XEP-0283: Moved (@pasnox, #621)
 - AccountMigration: Implement restoring of joined MIX channels (@pasnox, #657)

QXmpp 1.8.3 (October 29, 2024)
------------------------------

 - MamManager: Fix some unencrypted are not parsed when end-to-end-encryption is enabled (@lnj, #662)

QXmpp 1.8.2 (October 21, 2024)
------------------------------

 - StreamError: Fix parsing of stream error conditions and missing "invalid-id" condition (@lnj)
 - Omemo: Fix windows/msvc build (@lnj, #658)

QXmpp 1.8.1 (August 21, 2024)
-----------------------------

 - Fix other DNS records are not tried if host does not exist (@lnj)
 - Fix clang build (@lnj)

QXmpp 1.8.0 (July 30, 2024)
---------------------------

 - QXmpp now requires C++20
 - Fix connection to next SRV record if connection to first address fails (@lnj, #644)
 - Implement XMPP over TLS ("direct TLS" instead of STARTTLS, XEP-0368) (@lnj, #642)
   - Support of protocol/server name multiplexing, ALPN and SNI extensions
 - New Bind 2 support (XEP-0386) (@lnj, #614)
   - Client and server support of resource binding through SASL2 + Bind2
   - Resource prefix can be configured in QXmppConfiguration
   - Setting of Client State Indication (CSI) initial state on connection
   - Enabling of Stream Management (through Bind 2) and stream resumption (through SASL 2)
   - Enabling of Message Carbons (through Bind 2)
 - Support FAST, token-based authentication (XEP-0484) (@lnj, #630)
   - Offers single round trip authentication (but doesn't replace strong authentication methods
     like SCRAM+password)
   - FAST tokens (and other credentials) can be stored permanently via QXmppCredentials
   - Tokens are generated if a SASL 2 user agent is set and FAST is not disabled in the config
 - New QXmppUri for parsing XMPP URIs (XEP-0147) (@lnj, #641)
 - New AccountMigrationManager for importing and exporting account data (@lnj, @pasnox, #623)
 - Message: Parse all stanza IDs (XEP-0359) (@lnj, #638)
 - CSI state is automatically restored across reconnects, also without Bind 2 or stream management (@lnj, #622)
 - Use smaller stream management acks instead of ping IQs if possible (@lnj, #625)
 - Moved STARTTLS handling into the core client again (was in client extension) (@lnj, #627)
 - VCardManager: New task-based API (@lnj, #623)

QXmpp 1.7.1 (July 07, 2024)
---------------------------

 - OMEMO: Fix messages are dropped if decryption fails (@melvo, #634)
 - Fix build issue with MSVC: missing export of utility functions (@lnj)

QXmpp 1.7.0 (May 19, 2024)
--------------------------

 - Complete support of MIX groupchats and add new QXmppMixManager (@melvo, #589)
 - Support of new SASL 2 authentication from XEP-0388: Extensible SASL Profile (@lnj, #607)
 - Update support of XEP-0428: Fallback Indication to v0.2 (@lnj, #608)
 - Update support of XEP-0447: Stateless file sharing to v0.3.1 (@lnj, #613)
 - ClientExtension: New onRegistered() and onUnregistered() virtual functions, called when the
   extension is added to or removed from a client. (@lnj, #599)
 - Client: New error handling: New errorOccurred() signal with QXmppError based API (@lnj)
 - New StreamError, AuthenticationError and BindError offering more details about connection
   errors (@lnj)
 - The 'from' attribute of the &lt;stream:stream&gt; open is set if a JID is configured (@lnj)
 - Security improvements in the internals of QXmppClient by terminating the connection when
   unexpected packets are received (@lnj)

**Breaking** changes:
 - Drop support for RFC3920 servers requiring a &lt;session/&gt; IQ to be sent. (@lnj)
   Feel free to open an issue if this is a problem to you.
 - PLAIN authentication is disabled by default, but can be enabled in QXmppConfiguration again.
   (@lnj, #607)

QXmpp 1.6.1 (May 16, 2024)
--------------------------

Fixes:
 - Fix handling of XMPP redirects (introduced in aaa6497) (@lnj)
 - Fix compilation with Qt 6 + C++17 (not C++20) in OmemoData (@lnj)
 - Fix OMEMO decryption of group chat messages (@melvo, #617)
 - Fix stream resumption (@lnj)<br/>
   This has been an issue since the initial implementation of stream mangement. The xmlns was
   missing in the &lt;resume/&gt; element and the stream ID was not parsed in the &lt;enabled/&gt;
   element.

QXmpp 1.6.0 (Feb 6, 2024)
-------------------------

QXmpp requires Qt 5.15 or 6.0+ now, the previous release was still compatible with Qt 5.9.

New features:
 - First QXmpp logo (#528, @raghu-kamath)
 - Implement XEP-0215: External Service Discovery (#542, @taiBsu)
 - Implement XEP-0353: Jingle Message Initiation (#570, @taiBsu)
 - Implement XEP-0482: Call Invites (#575, @taiBsu)
 - Implement XEP-0191: Blocking Command (#577, @lnj)
 - Client: New constructor for creating without any extensions (@lnj)

QXmpp 1.5.6 (Feb 4, 2024)
-------------------------

Changes:
 - Behaviour change: sendIq() automatically parses stanza errors (returned as QXmppError) (@lnj)
 - CMake: "QXmpp" legacy cmake package is now only installed for Qt 5 builds (@lnj)
 - Fix unit test with Qt 6! (@lnj)
 - EncryptedFileSharingProvider: Fix wrong cipher set in sent file share element (@lnj)
 - Fix SCE parsing mode when parsing encrypted messages (@lnj)
 - Fix file encryption with QCA issues (@lnj)
 - Fix picking by strength of hashing algorithms (@lnj)
 - Fix github ci (@lnj)
 - Add unit tests for all file encryption ciphers (@lnj)

QXmpp 1.5.5 (Apr 30, 2023)
--------------------------

Fixes:
 - Fix dependencies in generated pkg-config files (@krop)
 - Fix compilation with android/clang (@lnj)

QXmpp 1.5.4 (Apr 07, 2023)
--------------------------

Fixes:
 - OMEMO fixes (@melvo)
 - Fix use-after-move in EntityTimeManager (@lnj)
 - EME: Always send encryption name text (@melvo)
 - Fix interpretation of empty to/from address in the client (@lnj)
 - MSVC related build fixes (@JBBgameich)

Misc:
 - Support installing QXmpp with Qt 5 and Qt 6 in parallel (@lnj)
 - Support building QXmppOmemo statically (@lnj)

QXmpp 1.5.3 (Mar 11, 2023)
--------------------------

Fixes:
 - MAM: Fix task is never finished when none of the messages is encrypted but
   e2ee is enabled (@lnj)
 - SaslDigestMd5: Fix undefined behaviour with Qt 6 when parsing empty property
   at the end of the input (@lnj)
 - CarbonManagerV2: Fix enable IQ sending (@melvo)
 - Fix various OMEMO issues and update to libomemo-c 0.5 (@melvo)
 - Fix compilation (inclunding omemo module) with MSVC 2019 (@JBBgameich)
 - Fix library files installation directory on windows (@lnj)

Misc:
 - Add CMake option to manually specify Qt major version (@TheBluestBird)
 - Readd old PubSubIq and PubSubItem after justified complaints (@lnj)

QXmpp 1.5.2 (Feb 23, 2023)
--------------------------

Fixes:
 - Fix undefined behaviour in OmemoManager and FileSharingManager (@lnj)
 - STUN: Fix nonce attribute is not padded (@Choochmeque)

QXmpp 1.5.1 (Feb 01, 2023)
--------------------------

Fixes:
 - Fix build with clang (usage of auto in template argument) (@lnj)

QXmpp 1.5.0 (Jan 31, 2023)
--------------------------

New features:
 - New asynchronous APIs:
   - New QXmppTask/Promise for asynchronous APIs (@lnj, @JBBgameich)
   - Packet sending result reporting (sent, stream management acks) (@lnj)
   - IQ response recognition and mapping to requests via QXmppTask (@lnj)
   - Add QXmppTask-based APIs to most of the managers (@lnj)
 - PubSub:
   - Implement XEP-0060: Publish-Subscribe (nearly complete) (@lnj)
   - Implement XEP-0118: User Tune (@lnj)
   - Implement XEP-0080: User Location (@lnj, @c-cesar)
   - Rewrite MIX items with new PubSubItem (@lnj)
   - Add specified data forms parsing utilities (@lnj)
 - Encryption:
   - Implement XEP-0384: OMEMO Encryption (@melvo)
   - Implement XEP-0434: Trust Messages (TM) (@melvo)
   - Implement XEP-0450: Automatic Trust Management (ATM) (@melvo)
   - Implement XEP-0420: Stanza Content Encryption (@lnj)
   - Add new Message Carbons manager capable of end-to-end-encryption (@lnj)
   - Adapt QXmppClient to support end-to-end-encryptions (@lnj)
 - File sharing:
   - Implement XEP-0446: File metadata element (@JBBgameich)
   - Implement XEP-0300: Use of Cryptographic Hash Functions in XMPP (@lnj)
   - Implement XEP-0264: Jingle Content Thumbnails (@lnj)
   - Implement XEP-0447: Stateless file sharing (@lnj, @JBBgameich)
   - Implement XEP-0448: Encryption for stateless file sharing (@lnj, @JBBgameich)
   - Add new HTTP File Upload Manager for slot requesting and uploading (@lnj, @JBBgameich)
 - Implement stanza parsing for modern audio-video calls (@melvo)
 - Implement XEP-0444: Message Reactions (@melvo)
 - Add QXmppNonza as base for stanzas and nonzas (@lnj)
 - RosterManager: Add subscription request signal with full presence (#346, @melvo)

Breaking changes:
 - Removed old unused MIX items
 - Removed old unfinished PubSubIq

QXmpp 1.4.0 (Mar 15, 2021)
--------------------------

QXmpp now requires a C++17 compliant compiler. Qt 6 support has been added. The
new compliance suites for 2021 are fulfilled without any changes being required.

New features:
 - Qt 6 port, including many undeprecations and some refactoring (@lnj)
 - Add XEP-0224: Attention manager (@lnj)
 - Implement MIX-MISC XEP-0407: Invitation message extension (#329, @melvo)
 - New SCRAM-SHA3-512 and SCRAM-SHA-512 SASL algorithms (#320, @lnj)
 - Client: Advertise stream management state (#309, @lnj)
 - RosterManager: Cache roster if stream can be resumed (#309, @lnj)
 - RosterManager: Enable MIX annotation for roster items (#331, @melvo)

Fixes:
 - Bind IQ errors are now handled properly (@Bonnie080)
 - Fix cached stream management packets are resent with the wrong account (#335, @lnj)

QXmpp 1.3.2 (Jan 09, 2021)
--------------------------

This release only contains some little bug-fixes.

Fixes:
 - TransferManager: Fix undefined behaviour when parsing features (#322, @lichtzeichner)
 - OutgoingServer: Add missing 'to' and 'from' stream attributes (#324, @Kaffeine)

QXmpp 1.3.1 (Jul 20, 2020)
--------------------------

The most important change of this release is the fix of CVE-2017-5603. QXmpp is
not vulnerable to roster push attacks (CVE-2016-9928).

Fixes:
 - QXmppRosterIq: Set subscriptionType to NotSet correctly (#293, @melvo)
 - Fix `QXMPP_EXPORT` define when linking statically (#299, @leobasilio)
 - QXmppMessageReceiptManager: Ignore all error messages (#300, @lnj)
 - QXmppCarbonManager: Fix CVE-2017-5603 (missing sender check) (#304, @lnj)

QXmpp 1.3.0 (Apr 06, 2020)
--------------------------

QXmpp complys with the XMPP Compliance Suites 2020 (XEP-0423) for client
development in the Core, IM and Advanced Mobile suites now. For this prupose it
has been updated to RFC6120 and RFC6121. ABI compatibility was kept with this
release (apart from classes marked as 'NOT FINALIZED').

New features:
 - Port QXmppCallManager to GStreamer (#207, @olesalscheider)
 - Add XEP-0245: The /me Command (#276, @lnj)
 - Add XEP-0357: Push Notifications: Enable/disable IQ (#271, @jbb,
   @zatroxde)
 - Add XEP-0359: Unique and Stable Stanza IDs (#256, @lnj)
 - Add XEP-0428: Fallback Indication (#253, @lnj)
 - Update from RFC3920 to RFC6120:
   * Deprecate PaymentRequired stanza error condition as it was not adopted in
     RFC6120 (#277, @lnj)
   * Add PolicyViolation stanza error condition added in RFC6120 (#279, @lnj)
   * Add redirection URI from RFC6120 for Gone and Redirect conditions (#280,
     @lnj)
   * Add 'by' attribute to QXmppStanza::Error from RFC6120 (#283, @lnj)
 - Update from RFC3921 to RFC6121:
   * Add pre-approved presence subscriptions (#285, @lnj):
     - Add 'approved' attribute to QXmppRosterIq
     - Add stream feature for pre-approved presence subscriptions
   * Add stream feature for roster versioning (#286, @lnj)
 - Use QUuid by default to generate unique stanza IDs (#255, @lnj)
 - Add roster extension for MIX-PAM (XEP-0405) (#175, @lnj)
 - Update MAM to v0.6 (including namespace bump to `urn:xmpp:mam:2`) (#254,
   #257, @lnj)
 - Add not-authorized stream error condition in QXmppOutgoingClient (#191,
   @henry61024)
 - Add missing static service discovery features for supported message
   extensions (#287, @lnj)
 - Add utility constructor to QXmppDataForm and QXmppDataForm::Field to make
   creation of forms easier (#273, @lnj)

Misc:
 - Make QXmpp work with projects using `QT_NO_KEYWORDS` (#258, @tomcucinotta)
 - Add hyperlinks to XEP references in the documentation (@lnj)
 - Move from Travis-CI to GitHub Actions (#265, @jlaine)
 - Replace deprecated `qsrand()` and `qrand()` by QRandomGenerator (#267,
   @melvo)
 - Add tests for QXmppStanza::Error parsing (#279, @lnj)

Deprecations:
 - `QXmppStanza::Error::Condition::PaymentRequired`: The error condition was
   unused and not adopted in RFC6120

QXmpp 1.2.1 (Apr 01, 2020)
--------------------------

This release contains some bug fixes that have been found in the last two
months. Also, the coverage has slightly improved due to new unit tests for the
bug fixes.

Fixes:
 - QXmppRegistrationManager: Fix failed and succeeded signals are both emitted
   on success (#260, @melvo)
 - QXmppMessageReceiptManager: Fix receipts are sent on error messages
   (#269, @TheBluestBird)
 - QXmppVCardManager: Fix clientVCardReceived() not emitted when IQ is from the
   bare JID of the user (#281, @melvo, @lnj)
 - QXmppRosterManager: Fix 'ask' attribute is included when renaming item
   (#262, @melvo, @lnj)
 - QXmppRosterIq: Add missing implementation of the copy constructor (@lnj)

QXmpp 1.2.0 (Feb 06, 2020)
--------------------------

QXmpp now requires Qt 5.7 or later. Unfortunately ABI compatibility was not
kept this release again. Code coverage has been improved from 68.93% to 69.55%.

New features:
 - Implement XEP-0077: In-band registration:
   - Add registration manager with full unit tests (#248, @lnj)
   - Add `registered` and `remove` to the IQ (#240, @lnj)
 - Implement XEP-0231: Bits of Binary (#230, @lnj)
 - Add `QXmppClient::indexOfExtension<T>()` (#241, @lnj)
 - Add QXmppStartTlsPacket to replace fixed XML data (#236, @lnj)
 - Move TLS code to private QXmppTlsManager (#236, @lnj)
 - Add private QXmppInternalClientExtensions to access private part of the
   client (#243, @lnj)
 - Add utility methods to QXmppRegisterIq to create common requests (#247, @lnj)

Fixes:
 - QXmppMucManager: Make it possible to handle stanzas not handled by the
   manager (#226, @kollix)
 - Only send Client State Indication (CSI) states when connected (#232, @lnj)
 - Fix no documentation is generated for QXmppStanza::Error and
   QXmppStreamFeatures (@lnj)
 - Fix some doxygen warnings and undocumented Q_PROPERTYs (@lnj)

Misc:
 - Replace deprecated Q_FOREACH (#210, @lnj)
 - Replace deprecated Q_ENUMS with Q_ENUM (#227, @lnj)
 - Replace deprecated signal/slots syntax (#237, @jbb)
 - Switch to Ubuntu Bionic for Travis-CI builds (#210, @lnj)
 - Use QSharedDataPointers for QXmppRegisterIq, QXmppPubSubIq,
   QXmppDiscoveryIq, QXmppMam{Query,Result}Iq, QXmppStreamFeatures
   (#230, #235, #252, @lnj)
 - Refactor QXmppPubSubIq and add missing tests (#235, @lnj)
 - Refactor QXmppPresence and add missing tests (#231, @lnj)
 - Replace manual xmlns writing by writeDefaultNamespace() (#244, @lnj)
 - Use QT_VERSION_CHECK to generate QXMPP_VERSION (#238, @lnj)
 - Add clang-format file (#239, @0xd34df00d)

QXmpp 1.1.0 (Oct 23, 2019)
--------------------------

All new classes and methods in this release are marked in the documentation
with *since QXmpp 1.1*.

New features:
 - Add support for SCRAM-SHA-1 and SCRAM-SHA-256 (#183, @jlaine)
 - Order SASL mechanisms to prefer the most secure (#187, @jlaine)
 - Add XEP-0334: Message Processing Hints (v0.3.0) (#212, @lnj, @jaragont,
   @sam-truscott)
 - Add XEP-0363: HTTP File Upload (v0.9.0) (#188, @lnj)
 - Add XEP-0367: Message Attaching (v0.3.0) (#196, @lnj)
 - Add XEP-0369: Mediated Information eXchange (MIX) (v0.14.2) (partially):
   * Add QXmppMixIq to manage/join channels (#174, @lnj)
   * Add QXmppMessage and QXmppPresence extensions for MIX (#175, @lnj)
   * Add channel info and participant PubSub/PEP items (#179, @lnj)
 - Add XEP-0380: Explicit Message Encryption (v0.3.0) (#199, @lnj)
 - Add XEP-0382: Spoiler messages (v0.2.0) (#195, @lnj)

Fixes:
 - Do not accept receipts from other resources of the used account (#192, lnjX)
 - cmake: Set minimum version before creating project() and bump to 3.3 (#205, @jbb)

Deprecations:
 - Deprecate QXmppClient extension getters (#214, @lnj):
   * `QXmppClient::rosterManager()`:
     Use `QXmppClient::findExtension<QXmppRosterManager>()` instead
   * `QXmppClient::vCardManager()`:
     Use `QXmppClient::findExtension<QXmppVCardManager>()` instead
   * `QXmppClient::versionManager()`:
     Use `QXmppClient::findExtension<QXmppVersionManager>()` instead
 - Refactor data form media element, deprecate `QXmppDataForm::Media` (#222, @lnj):
   * `QXmppDataForm::Media`:
     Use a list of the new `QXmppDataForm::MediaSource` in combination with a `QSize`
   * `QXmppDataForm::Field::media()` / `QXmppDataForm::Field::setMedia()`:
     Use `QXmppDataForm::Field::mediaSources()` and `QXmppDataForm::Field::mediaSize()`

Misc:
 - Replace deprecated `qSort()` by `std::sort()` (#206, @jbb)
 - Do not use deprecated `QSslSocket::setCaCertificates()` (#206, @jbb)
 - Modernize code by using `nullptr`, `override`, etc. (#204, @jbb)
 - Move attributes into private d-pointer for future ABI compatibility:
   * QXmppRosterIq (#175, @lnj)
   * QXmppStanza::Error (#203, @lnj)
 - Use raw literals, range based loops and `auto` (#224, @jbb)

QXmpp 1.0.1 (Oct 14, 2019)
--------------------------

 - Fix potential SEGFAULT on connection error (#216, @0xd34df00d)
 - Fix `SO_VERSION` to 1: ABI has changed since last minor release (#185, @tehnick)
 - Add CMake option for internal tests (`BUILD_INTERNAL_TESTS`) (#184, @jlaine)

QXmpp 1.0.0 (Jan 8, 2019)
-------------------------

New features:
 - Add XEP-0066: Out of Band Data (partially) (#167, @lnj)
 - Add XEP-0198: Stream Management (#99, @olesalscheider)
 - Add XEP-0237: Roster Versioning (#142, @LightZam)
 - Add XEP-0280: Message Carbons (#88, @fbeutel)
 - Add XEP-0308: Last Message Correction (#170, @lnj)
 - Add XEP-0313: Message Archive Management (#120, @olesalscheider)
 - Add XEP-0319: Last User Interaction in Presence (#171, @lnj)
 - Add XEP-0352: Client State Indication (#159, @fbeutel, @lnj)
 - Auto-connect to next DNS-SRV record server on connection failure
   (#105, @kollix)
 - QXmppVersionManager: Use QSysInfo to determine default OS (#168, @lnj)
 - QXmppDiscoveryManager: Default to `phone` type on mobile platforms
   (#168, @lnj)
 - CMake based build system (#131, @olesalscheider)
 - Add BUILD_SHARED option (#160, @LightZam)
 - Use C++11 compiler standard (@jlaine)

Fixes:
 - Do not ignore SSL errors by default (#113), if you need to deal with
   broken SSL configurations, set QXmppConfiguration::ignoreSslErrors to true.
   (@jlaine)
 - Disable tests that require QXMPP_AUTOTEST_EXPORT (fixes #149) (@jlaine)
 - Fix QXmppSslServer::incomingConnection signature (#131, @olesalscheider)
 - Add missed variables initialization in constructors of few classes
   (#122, @tehnick)

Tests:
 - travis: Test builds with clang (@0xd34df00d)
 - travis: Switch to Ubuntu Xenial (#151, @tehnick)
 - tests: Generate coverage repot (@jlaine)
 - Build examples by default

Deprecations:
 - Drop Qt4 support (#131, @olesalscheider)
 - Remove example_4 / GuiClient (#131, @olesalscheider)

QXmpp 0.9.3 (Dec 3, 2015)
-------------------------

  - Add QXmppIceConnection::gatheringState property.
  - Improve QXmppTransferManager::sendFile's handling of QIODevice ownership.
  - Fix QXmppTransferManagerFix convering filename to a QUrl.

QXmpp 0.9.2 (Sep 2, 2015)
-------------------------

  - Fix build error for debug builds.
  - Allow QXmppJingleIq to have multiple contents.

QXmpp 0.9.1 (Aug 30, 2015)
--------------------------

  - Fix build error when VPX support is enabled (issue 71).

QXmpp 0.9.0 (Aug 28, 2015)
--------------------------

  - Fix phone numbers incorrectly read from / written to vCard as "PHONE"
    element instead of "TEL" (issue 65).
  - Make QXmppClient::connectToServer(QXmppConfiguration, QXmppPresence) a
    slot (issue 63).
  - Correctly receive data immediately following a SOCKS5 message (issue 64).
  - Make QXmppStream handle end of incoming stream (issue 70).
  - Add unit tests for QXmppCallManager and QXmppTransferManager.
  - Improve ICE implementation to follow RFC 5245 more closely and hide
    implementation details from public API.

QXmpp 0.8.3 (Mar 13, 2015)
--------------------------

  - Add a QXmppClient::sslErrors signal to report SSL errors.
  - Handle broken servers which send "bad-auth" instead of "not-authorized".
  - Fix a compilation issue with Qt 5.5 due to a missing header include.
  - Do not install test cases.
  - Remove trailing comma after last item in enums.

QXmpp 0.8.2 (Jan 7, 2015)
-------------------------

  - The previous release was missing an update to the VERSION definition,
    resulting in stale pkg-config files. This release fixes this issue.
  - Refactor HTML documentation so that "make docs" works in out-of-source
    builds.
  - Add support for Opus audio codec.
  - Enable error concealment for VPX video codec.

QXmpp 0.8.1 (Dec 19, 2014)
--------------------------

  - Use QString() instead of "" for default methods arguments, to enable
    building project which use QT_NO_CAST_FROM_ASCII.
  - Add support for legacy SSL.
  - Add XEP-0333: Chat Markers attributes to QXmppMessage.
  - Add QXmppClient::socketErrorString to retrieve socket error string.
  - Add equality/inequality operators for QXmppVCardIq.
  - Add "make check" command to run tests.

QXmpp 0.8.0 (Mar 26, 2014)
--------------------------

  - Fix QXmppServer incoming connections with Qt5 (issue 175).
  - Support for QXmppMessage extensions having tag names other than 'x'.
  - Support for retrieving the source QDomElement that has been used to
    initialize a QXmppElement.
  - Add organizations info interface to QXmppVCardIq.
  - Remove deprecated QXmppPresence::Status type.

QXmpp 0.7.6 (Mar 9, 2013)
-------------------------

  - Add QXmppClient::insertExtension to insert an extension at a given index.
  - Disable Facebook / Google / Facebook specific mechanisms if we do not
    have the corresponding credentials.

QXmpp 0.7.5 (Jan 11, 2013)
--------------------------

  - Replace toAscii/fromAscii with toLatin1/fromLatin1 for Qt 5 compatibility.
  - Fix build using clang in pedantic mode.

QXmpp 0.7.4 (Oct 1, 2012)
-------------------------

  - Add XEP-0249: Direct MUC Invitations attributes to QXmppMessage.
  - Add XEP-0045: Multi-User Chat attributes to QXmppPresence.
  - Improve GuiClient, stop using deprecated APIs.
  - Improve QXmppServer:
    * Move statistics to a counter / gauge system.
    * Make it possible to call listenForClients and listenForServers
      multiple times to supported multiple IP address / ports.
  - Improve QXmppTransferManager:
    * Change third argument of QXmppTransferManager::sendFile to a description.
    * Enable file transfer using IPv6.
    * Allow StreamHost::host to contain a host name.

QXmpp 0.7.3 (Sep 7, 2012)
-------------------------

  - Fix QXmppMucRoom::name(), only consider discovery IQs from the room.

QXmpp 0.7.2 (Sep 6, 2012)
-------------------------

  - Handle Error replies in QXmppDiscoveryManager so that library users can know
    about errors.
  - If building with Qt 5, use Qt's QDnsLookup instead of our backport.
  - Improve MUC scriptability:
    * Add QXmppMucRoom::ban() to ban users.
    * Add QXmppMucRoom::name() to get the room's human-readable name.
    * Add QXmppMucRoom::participantFullJid() to lookup an occupant full JID.
  - With Qt >= 4.8, verify peer SSL certificate against domain name as specified by RFC 3920.
  - Add support for X-OAUTH2 authentication for Google Talk.
  - Add links to RFCs in generated HTML documentation.

QXmpp 0.7.1 (Sep 3, 2012)
-------------------------

  - Fix export of QXmppVCardPhone class.

QXmpp 0.7.0 (Sep 3, 2012)
-------------------------

  - New XEPs:
    * XEP-0033: Extended Stanza Addressing

  - Remove deprecated APIs:
    * QXmppRosterManager::rosterChanged()
    * QXmppConfiguration::sASLAuthMechanism()

  - Improve vCard support:
    * Add support for free-form descriptive text.
    * Make it possible to have several addresses.
    * Make it possible to have several e-mail addresses.
    * Make it possible to have several phone numbers.
  - Make it possible to set the client's extended information form (XEP-0128).
  - Make sure QXmppDiscoveryManager only emits results.
  - Fix XEP-0115 verification strings (remove duplicate features, sort form values)
  - Fix issues:
    * Issue 144: QXmppBookmarkConference autojoin parsing
  - Add support for see-other-host server change.
  - Add support for X-MESSENGER-OAUTH2 authentication for Windows Live Messenger.
  - Make it possible to disable non-SASL authentication.
  - Add QXmppClient::isAuthenticated() to query whether authentication has been
    performed.

QXmpp 0.6.3 (Jul 24, 2012)
--------------------------

  - Fix regression in X-FACEBOOK-PLATFORM authentication.

QXmpp 0.6.2 (Jul 22, 2012)
--------------------------

  - New XEPs
    * XEP-0071: XHTML-IM

  - Improve SASL code test coverage.
  - Improve QXmppMessage test coverage.
  - Add a "reason" argument to QXmppRosterManager's subscription methods.
  - Refactor QXmppPresence:
    * add availableStatusType(), priority(), statusText()
    * deprecate QXmppPresence::Status
  - Remove deprecated QXmppRosterManager::removeRosterEntry().

QXmpp 0.6.1 (Jul 20, 2012)
--------------------------

  - New XEPs
    * XEP-0221: Data Forms Media Element

  - Fix data form title/instructions XML serialization.
  - Remove confusing QXmppPresence::Status::Offline status type.
  - Deprecate QXmppConfiguration::setSASLAuthMechanism(), replaced by
    the string-based QXmppConfiguration::setSaslAuthMechanism().

  - Fix issues:
    * Issue 111: QXmppPresence::Status::getTypeStr() gives warning if type is invisible
    * Issue 126: Modularize SASL mechanisms

QXmpp 0.5.0 (Jul 18, 2012)
--------------------------

  - New XEPs
    * XEP-0059: Result Set Management

  - Build a shared library by default.
  - Advertise support for XEP-0249: Direct MUC Invitations
  - Make QXmppTransferManager fully asynchronous.
  - Remove QXmppPacket class.
  - Move utility methods to a QXmppUtils class.
  - Remove QXmppReconnectionManager, QXmppClient handles reconnections.
  - Improve QXmppArchiveManager to allow paginated navigation (Olivier Goffart).
  - Only emit QXmppVersionManager::versionReceived() for results.
  - Remove deprecated QXmppClient::discoveryIqReceived() signal.

  - Fix issues:
    * Issue 64: Compile qxmpp as shared library by default
    * Issue 79: Export classes for Visual C++ Compiler
    * Issue 140: Proper XEP-0115 ver string generation with dataforms
    * Issue 142: qxmpp does not build in Qt5

QXmpp 0.4.0 (Apr 12, 2012)
--------------------------

  - New XEPs
    * XEP-0048: Bookmarks
    * XEP-0184: Message Delivery Receipts
    * XEP-0224: Attention

  - Remove deprecated  "get*" getter accessors from:
    QXmppClient
    QXmppConfiguration
    QXmppMessage
    QXmppPresence
    QXmppIq
    QXmppStanza
	QXmppVCardIq
	QXmppRosterIq

  - Remove deprecated headers:
    * QXmppRoster.h
    * QXmppVCard.h

  - Add TURN support for VoIP calls to use a relay in double-NAT network topologies.
  - Overhaul Multi-User Chat support to make it easier and more fully featured.
  - Improve QXmppServer packet routing performance.
  - Add support for X-FACEBOOK-PLATFORM SASL method.
  - Improve XEP-0136 support to enable archive deletion.
  - Set default keep-alive timeout to 20 seconds, enables detection of broken connections.
  - Make install path configurable using the PREFIX variable instead of Qt's installation path.
  - Make it possible to build a shared library by invoking "qmake QXMPP_LIBRARY_TYPE=lib".

  - Fix issues:
    * Issue 95: Patch for several utility methods in RosterManager
    * Issue 103: Does not compile for Symbian^3 with NokiaQtSDK 1.1 Beta
    * Issue 105: Initial presence is set before the roster request
    * Issue 106: QXmppClient can't override Qt's set of trusted SSL CAs
    * Issue 109: Patch for XEP-0224 (Attention)
    * Issue 113: qxmpp.pc sets incorrect include path
    * Issue 116: sessionStarted not set for non-SASL connections
    * Issue 119: ICE negotiation time out after successful ICE check
    * Issue 120: QXmppIceComponent doesn't accept interfaces with 255.255.255.255 netmask as a local candidate
    * Issue 132: [FreeBSD]: build error
    * Issue 135: qxmpp won't reconnect when disconnected

QXmpp 0.3.0 (Mar 05, 2011)
------------------------
  - New XEPs
    * XEP-0153: vCard-Based Avatars
    * XEP-0202: Entity Time

  - New Classes
    * QXmppClientExtension: base class for QXmppClient extensions (managers)
    * QXmppServer: base class for building XMPP servers
    * QXmppServerExtension: base class for QXmppServer extensions
    * QXmppDiscoveryManager: manager class for XEP-0030: Service Discovery
    * QXmppVersionManager: manager class for XEP-0092: Software Version
    * QXmppIceConnection: class representing an Interactive Connectivity
      Establishment (ICE) over UDP "connection"
    * QXmppRtpChannel: class representing an RTP audio channel for VoIP calls
  
  - Refactor QXmppVCardManager to use QXmppClientExtension
    
  - New Examples
    * example_9_vCard: vCard handling example
    * GuiClient: Graphical chat client, test bench for QXmpp functionalities

  - Deprecation
    * QXmppVCard class name changed to QXmppVCardIq
    * Signal QXmppClient::discoveryIqReceived in favour of 
      QXmppDiscoveryManager::infoReceived and QXmppDiscoveryManager::itemsReceived
  
  - Removal
    Extensions QXmppArchiveManager, QXmppMucManager, QXmppCallManager, QXmppTransferManager
    will not load by default. Therefore following functions to provide the reference 
    have been removed.
    QXmppClient::transferManager()
    QXmppClient::archiveManager()
    QXmppClient::callManager()
    QXmppClient::mucManager()
    Note: Once should use QXmppClient::addExtension() and QXmppClient::findExtension()
          to load or enable these extensions.
  
  - Add support for DNS SRV lookups, meaning you can connect to nearly all
    servers using only a JID and a password.
  - Improve support for SASL authentication, with a verification of the second
    challenge message sent by the server.
  - Add support for the birthday and URL attributes in vCards.
  - Improve STUN support for VoIP calls by detecting server-reflexive address.
  - Add QXMPP_VERSION and QXmppVersion() for compile and run time version checks. 
  - Improve code documentation coverage and quality.
  - Remove dependency on QtGui, making it easier to write console applications.
  - Fix MSVC 2005 and 2008 build issues.
  - Fix Symbian build issues, add DNS SRV support for Symbian devices.
  
QXmpp 0.2.0 (Aug 22, 2010)
--------------------------
  - New XEPs
    * XEP-0030: Service Discovery
    * XEP-0045: Multi-User Chat 
    * XEP-0047: In-Band Bytestreams
    * XEP-0054: vcard-temp
    * XEP-0065: SOCKS5 Bytestreams
    * XEP-0078: Non-SASL Authentication
    * XEP-0082: XMPP Date and Time Profiles
    * XEP-0085: Chat State Notifications
    * XEP-0091: Legacy Delayed Delivery
    * XEP-0092: Software Version
    * XEP-0095: Stream Initiation
    * XEP-0096: SI File Transfer
    * XEP-0115: Entity Capabilities
    * XEP-0128: Service Discovery Extensions
    * XEP-0166: Jingle
    * XEP-0167: Jingle RTP Sessions
    * XEP-0199: XMPP Ping
    * XEP-0203: Delayed Delivery 
    * XEP-0009: Jabber-RPC
    * XEP-0004: Data Forms
    
  - New XEPs (Initial Support) 
    * XEP-0136: Message Archiving
    * XEP-0176: Jingle ICE-UDP Transport Method [Experimental]

  - New authentication schemes
      * DIGEST-MD5
      * SASL
      * NonSASL
      * Anonymous

  - Add doxygen documentation
  - Add targets in *.pro file for packaging, installing and generating documentation
  - Use QXmlStreamWriter while creating stanzas to be sent to the server 
  - Clean up getter accessors from "getFoo" to "foo"
  - Add proper file transfer management
  - Add support for keep-alive pings
  - Report authentication errors
  - Automatic reconnection mechanism
  - Test suite for stanza parsing/serialisation
  - Refactor the logging code
  - Add proxy support
  - Fixed compile time warning messages
  - New examples
  - Support for attaching an extension element to messages and presences (QXmppElement)
  - Move parsing to the stanzas itself QXmppStanza::parse()
  - QXMPP_NO_GUI define to remove dependency on QtGui
  - Change QXmppRoster to QXmppRosterManager to have a consistent API
  
QXmpp 0.1 (Jun 14, 2009)
------------------------
  - First public release<|MERGE_RESOLUTION|>--- conflicted
+++ resolved
@@ -4,19 +4,17 @@
 SPDX-License-Identifier: CC0-1.0
 -->
 
-<<<<<<< HEAD
 QXmpp 1.12.0 (UNRELEASED)
 -------------------------
 
 *under development*
-=======
+
 QXmpp 1.11.3 (October 13, 2025)
 -------------------------------
 
  - Fixes for Apple Clang (@lnj, !719)
  - HttpUploadManager: Add Content-Type header when uploading via HTTP (@melvo, !721)
  - EncryptedFileSharingProvider: Fix crash on cancellation (@fazevedo, !720)
->>>>>>> 7864d3da
 
 QXmpp 1.11.2 (September 2, 2025)
 --------------------------------
