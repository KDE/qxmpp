<!--
SPDX-FileCopyrightText: 2010 Jeremy Lainé <jeremy.laine@m4x.org>

SPDX-License-Identifier: CC0-1.0
-->

<<<<<<< HEAD
QXmpp 1.11.0 (UNRELEASED)
-------------------------

*under development*
=======
QXmpp 1.10.3 (March 21, 2025)
-----------------------------

 - OmemoManager: Clear complete in-memory cache on local own device reset (@melvo, !692)
>>>>>>> 2a99f5d1

QXmpp 1.10.2 (March 19, 2025)
-----------------------------

 - RosterManager: Do not auto-accept Moved subscription requests to comply with XEP (@melvo, #691)

QXmpp 1.10.1 (February 25, 2025)
--------------------------------

 - ColorGeneration: Fix MSVC linkage of header-only generateColor() (@lnjX, #686)
 - Fix comparison for checking validity of fallback markers sections (@lnjX, #678)
 - Stun: Include QSet to fix incomplete type with some Qt versions (@melvo, #681) 

QXmpp 1.10.0 (February 22, 2025)
--------------------------------

 - Implement XEP-0392: Consistent Color Generation (@lnjX, #672)

QXmpp 1.9.4 (February 2, 2025)
------------------------------

 - MixManager: Account export: Fix not finishing task when nothing to export (@pasnox, #677)

QXmpp 1.9.3 (January 23, 2025)
------------------------------

 - OutgoingClient: Fix ssl connection/setting invalid ssl config (@pasnox, #675)
 - FileEncryption: Fix wrong Cipher::ok() assert (@pasnox, #676)
 - OmemoManager: Fix removing old signed pre key pairs (@melvo, #674)
 - OmemoManager: Do not try to renew signed pre key pairs while loading (@melvo, #674)

QXmpp 1.9.2 (December 07, 2024)
-------------------------------

 - Fix build of unit tests with MSVC (@lnjX)

QXmpp 1.9.1 (November 27, 2024)
-------------------------------

 - MixManager: Fix update node subscriptions adds *and* removes all nodes with default parameters
   (@melvo, #670)

QXmpp 1.9.0 (November 17, 2024)
-------------------------------

 - Implement XEP-0461: Message Replies parsing (@lnjX, #645)
 - Prevent unencrypted fallback markers are applied to encrypted body (@lnjX, #647)
 - Implement XEP-0283: Moved (@pasnox, #621)
 - AccountMigration: Implement restoring of joined MIX channels (@pasnox, #657)

QXmpp 1.8.3 (October 29, 2024)
------------------------------

 - MamManager: Fix some unencrypted are not parsed when end-to-end-encryption is enabled (@lnjX, #662)

QXmpp 1.8.2 (October 21, 2024)
------------------------------

 - StreamError: Fix parsing of stream error conditions and missing "invalid-id" condition (@lnjX)
 - Omemo: Fix windows/msvc build (@lnjX, #658)

QXmpp 1.8.1 (August 21, 2024)
-----------------------------

 - Fix other DNS records are not tried if host does not exist (@lnjX)
 - Fix clang build (@lnjX)

QXmpp 1.8.0 (July 30, 2024)
---------------------------

 - QXmpp now requires C++20
 - Fix connection to next SRV record if connection to first address fails (@lnjX, #644)
 - Implement XMPP over TLS ("direct TLS" instead of STARTTLS, XEP-0368) (@lnjX, #642)
   - Support of protocol/server name multiplexing, ALPN and SNI extensions
 - New Bind 2 support (XEP-0386) (@lnjX, #614)
   - Client and server support of resource binding through SASL2 + Bind2
   - Resource prefix can be configured in QXmppConfiguration
   - Setting of Client State Indication (CSI) initial state on connection
   - Enabling of Stream Management (through Bind 2) and stream resumption (through SASL 2)
   - Enabling of Message Carbons (through Bind 2)
 - Support FAST, token-based authentication (XEP-0484) (@lnjX, #630)
   - Offers single round trip authentication (but doesn't replace strong authentication methods
     like SCRAM+password)
   - FAST tokens (and other credentials) can be stored permanently via QXmppCredentials
   - Tokens are generated if a SASL 2 user agent is set and FAST is not disabled in the config
 - New QXmppUri for parsing XMPP URIs (XEP-0147) (@lnjX, #641)
 - New AccountMigrationManager for importing and exporting account data (@lnjX, @pasnox, #623)
 - Message: Parse all stanza IDs (XEP-0359) (@lnjX, #638)
 - CSI state is automatically restored across reconnects, also without Bind 2 or stream management (@lnjX, #622)
 - Use smaller stream management acks instead of ping IQs if possible (@lnjX, #625)
 - Moved STARTTLS handling into the core client again (was in client extension) (@lnjX, #627)
 - VCardManager: New task-based API (@lnjX, #623)

QXmpp 1.7.1 (July 07, 2024)
---------------------------

 - OMEMO: Fix messages are dropped if decryption fails (@melvo, #634)
 - Fix build issue with MSVC: missing export of utility functions (@lnjX)

QXmpp 1.7.0 (May 19, 2024)
--------------------------

 - Complete support of MIX groupchats and add new QXmppMixManager (@melvo, #589)
 - Support of new SASL 2 authentication from XEP-0388: Extensible SASL Profile (@lnjX, #607)
 - Update support of XEP-0428: Fallback Indication to v0.2 (@lnjX, #608)
 - Update support of XEP-0447: Stateless file sharing to v0.3.1 (@lnjX, #613)
 - ClientExtension: New onRegistered() and onUnregistered() virtual functions, called when the
   extension is added to or removed from a client. (@lnjX, #599)
 - Client: New error handling: New errorOccurred() signal with QXmppError based API (@lnjX)
 - New StreamError, AuthenticationError and BindError offering more details about connection
   errors (@lnjX)
 - The 'from' attribute of the &lt;stream:stream&gt; open is set if a JID is configured (@lnjX)
 - Security improvements in the internals of QXmppClient by terminating the connection when
   unexpected packets are received (@lnjX)

**Breaking** changes:
 - Drop support for RFC3920 servers requiring a &lt;session/&gt; IQ to be sent. (@lnjX)
   Feel free to open an issue if this is a problem to you.
 - PLAIN authentication is disabled by default, but can be enabled in QXmppConfiguration again.
   (@lnjX, #607)

QXmpp 1.6.1 (May 16, 2024)
--------------------------

Fixes:
 - Fix handling of XMPP redirects (introduced in aaa6497) (@lnjX)
 - Fix compilation with Qt 6 + C++17 (not C++20) in OmemoData (@lnjX)
 - Fix OMEMO decryption of group chat messages (@melvo, #617)
 - Fix stream resumption (@lnjX)<br/>
   This has been an issue since the initial implementation of stream mangement. The xmlns was
   missing in the &lt;resume/&gt; element and the stream ID was not parsed in the &lt;enabled/&gt;
   element.

QXmpp 1.6.0 (Feb 6, 2024)
-------------------------

QXmpp requires Qt 5.15 or 6.0+ now, the previous release was still compatible with Qt 5.9.

New features:
 - First QXmpp logo (#528, @raghu-kamath)
 - Implement XEP-0215: External Service Discovery (#542, @taiBsu)
 - Implement XEP-0353: Jingle Message Initiation (#570, @taiBsu)
 - Implement XEP-0482: Call Invites (#575, @taiBsu)
 - Implement XEP-0191: Blocking Command (#577, @lnjX)
 - Client: New constructor for creating without any extensions (@lnjX)

QXmpp 1.5.6 (Feb 4, 2024)
-------------------------

Changes:
 - Behaviour change: sendIq() automatically parses stanza errors (returned as QXmppError) (@lnjX)
 - CMake: "QXmpp" legacy cmake package is now only installed for Qt 5 builds (@lnjX)
 - Fix unit test with Qt 6! (@lnjX)
 - EncryptedFileSharingProvider: Fix wrong cipher set in sent file share element (@lnjX)
 - Fix SCE parsing mode when parsing encrypted messages (@lnjX)
 - Fix file encryption with QCA issues (@lnjX)
 - Fix picking by strength of hashing algorithms (@lnjX)
 - Fix github ci (@lnjX)
 - Add unit tests for all file encryption ciphers (@lnjX)

QXmpp 1.5.5 (Apr 30, 2023)
--------------------------

Fixes:
 - Fix dependencies in generated pkg-config files (@krop)
 - Fix compilation with android/clang (@lnjX)

QXmpp 1.5.4 (Apr 07, 2023)
--------------------------

Fixes:
 - OMEMO fixes (@melvo)
 - Fix use-after-move in EntityTimeManager (@lnjX)
 - EME: Always send encryption name text (@melvo)
 - Fix interpretation of empty to/from address in the client (@lnjX)
 - MSVC related build fixes (@JBBgameich)

Misc:
 - Support installing QXmpp with Qt 5 and Qt 6 in parallel (@lnjX)
 - Support building QXmppOmemo statically (@lnjX)

QXmpp 1.5.3 (Mar 11, 2023)
--------------------------

Fixes:
 - MAM: Fix task is never finished when none of the messages is encrypted but
   e2ee is enabled (@lnjX)
 - SaslDigestMd5: Fix undefined behaviour with Qt 6 when parsing empty property
   at the end of the input (@lnjX)
 - CarbonManagerV2: Fix enable IQ sending (@melvo)
 - Fix various OMEMO issues and update to libomemo-c 0.5 (@melvo)
 - Fix compilation (inclunding omemo module) with MSVC 2019 (@JBBgameich)
 - Fix library files installation directory on windows (@lnjX)

Misc:
 - Add CMake option to manually specify Qt major version (@TheBluestBird)
 - Readd old PubSubIq and PubSubItem after justified complaints (@lnjX)

QXmpp 1.5.2 (Feb 23, 2023)
--------------------------

Fixes:
 - Fix undefined behaviour in OmemoManager and FileSharingManager (@lnjX)
 - STUN: Fix nonce attribute is not padded (@Choochmeque)

QXmpp 1.5.1 (Feb 01, 2023)
--------------------------

Fixes:
 - Fix build with clang (usage of auto in template argument) (@lnjX)

QXmpp 1.5.0 (Jan 31, 2023)
--------------------------

New features:
 - New asynchronous APIs:
   - New QXmppTask/Promise for asynchronous APIs (@lnjX, @JBBgameich)
   - Packet sending result reporting (sent, stream management acks) (@lnjX)
   - IQ response recognition and mapping to requests via QXmppTask (@lnjX)
   - Add QXmppTask-based APIs to most of the managers (@lnjX)
 - PubSub:
   - Implement XEP-0060: Publish-Subscribe (nearly complete) (@lnjX)
   - Implement XEP-0118: User Tune (@lnjX)
   - Implement XEP-0080: User Location (@lnjX, @c-cesar)
   - Rewrite MIX items with new PubSubItem (@lnjX)
   - Add specified data forms parsing utilities (@lnjX)
 - Encryption:
   - Implement XEP-0384: OMEMO Encryption (@melvo)
   - Implement XEP-0434: Trust Messages (TM) (@melvo)
   - Implement XEP-0450: Automatic Trust Management (ATM) (@melvo)
   - Implement XEP-0420: Stanza Content Encryption (@lnjX)
   - Add new Message Carbons manager capable of end-to-end-encryption (@lnjX)
   - Adapt QXmppClient to support end-to-end-encryptions (@lnjX)
 - File sharing:
   - Implement XEP-0446: File metadata element (@JBBgameich)
   - Implement XEP-0300: Use of Cryptographic Hash Functions in XMPP (@lnjX)
   - Implement XEP-0264: Jingle Content Thumbnails (@lnjX)
   - Implement XEP-0447: Stateless file sharing (@lnjX, @JBBgameich)
   - Implement XEP-0448: Encryption for stateless file sharing (@lnjX, @JBBgameich)
   - Add new HTTP File Upload Manager for slot requesting and uploading (@lnjX, @JBBgameich)
 - Implement stanza parsing for modern audio-video calls (@melvo)
 - Implement XEP-0444: Message Reactions (@melvo)
 - Add QXmppNonza as base for stanzas and nonzas (@lnjX)
 - RosterManager: Add subscription request signal with full presence (#346, @melvo)

Breaking changes:
 - Removed old unused MIX items
 - Removed old unfinished PubSubIq

QXmpp 1.4.0 (Mar 15, 2021)
--------------------------

QXmpp now requires a C++17 compliant compiler. Qt 6 support has been added. The
new compliance suites for 2021 are fulfilled without any changes being required.

New features:
 - Qt 6 port, including many undeprecations and some refactoring (@lnjX)
 - Add XEP-0224: Attention manager (@lnjX)
 - Implement MIX-MISC XEP-0407: Invitation message extension (#329, @melvo)
 - New SCRAM-SHA3-512 and SCRAM-SHA-512 SASL algorithms (#320, @lnjX)
 - Client: Advertise stream management state (#309, @lnjX)
 - RosterManager: Cache roster if stream can be resumed (#309, @lnjX)
 - RosterManager: Enable MIX annotation for roster items (#331, @melvo)

Fixes:
 - Bind IQ errors are now handled properly (@Bonnie080)
 - Fix cached stream management packets are resent with the wrong account (#335, @lnjX)

QXmpp 1.3.2 (Jan 09, 2021)
--------------------------

This release only contains some little bug-fixes.

Fixes:
 - TransferManager: Fix undefined behaviour when parsing features (#322, @lichtzeichner)
 - OutgoingServer: Add missing 'to' and 'from' stream attributes (#324, @Kaffeine)

QXmpp 1.3.1 (Jul 20, 2020)
--------------------------

The most important change of this release is the fix of CVE-2017-5603. QXmpp is
not vulnerable to roster push attacks (CVE-2016-9928).

Fixes:
 - QXmppRosterIq: Set subscriptionType to NotSet correctly (#293, @melvo)
 - Fix `QXMPP_EXPORT` define when linking statically (#299, @leobasilio)
 - QXmppMessageReceiptManager: Ignore all error messages (#300, @lnjX)
 - QXmppCarbonManager: Fix CVE-2017-5603 (missing sender check) (#304, @lnjX)

QXmpp 1.3.0 (Apr 06, 2020)
--------------------------

QXmpp complys with the XMPP Compliance Suites 2020 (XEP-0423) for client
development in the Core, IM and Advanced Mobile suites now. For this prupose it
has been updated to RFC6120 and RFC6121. ABI compatibility was kept with this
release (apart from classes marked as 'NOT FINALIZED').

New features:
 - Port QXmppCallManager to GStreamer (#207, @olesalscheider)
 - Add XEP-0245: The /me Command (#276, @lnjX)
 - Add XEP-0357: Push Notifications: Enable/disable IQ (#271, @jbbgameich,
   @zatroxde)
 - Add XEP-0359: Unique and Stable Stanza IDs (#256, @lnjX)
 - Add XEP-0428: Fallback Indication (#253, @lnjX)
 - Update from RFC3920 to RFC6120:
   * Deprecate PaymentRequired stanza error condition as it was not adopted in
     RFC6120 (#277, @lnjX)
   * Add PolicyViolation stanza error condition added in RFC6120 (#279, @lnjX)
   * Add redirection URI from RFC6120 for Gone and Redirect conditions (#280,
     @lnjX)
   * Add 'by' attribute to QXmppStanza::Error from RFC6120 (#283, @lnjX)
 - Update from RFC3921 to RFC6121:
   * Add pre-approved presence subscriptions (#285, @lnjX):
     - Add 'approved' attribute to QXmppRosterIq
     - Add stream feature for pre-approved presence subscriptions
   * Add stream feature for roster versioning (#286, @lnjX)
 - Use QUuid by default to generate unique stanza IDs (#255, @lnjX)
 - Add roster extension for MIX-PAM (XEP-0405) (#175, @lnjX)
 - Update MAM to v0.6 (including namespace bump to `urn:xmpp:mam:2`) (#254,
   #257, @lnjX)
 - Add not-authorized stream error condition in QXmppOutgoingClient (#191,
   @henry61024)
 - Add missing static service discovery features for supported message
   extensions (#287, @lnjX)
 - Add utility constructor to QXmppDataForm and QXmppDataForm::Field to make
   creation of forms easier (#273, @lnjX)

Misc:
 - Make QXmpp work with projects using `QT_NO_KEYWORDS` (#258, @tomcucinotta)
 - Add hyperlinks to XEP references in the documentation (@lnjX)
 - Move from Travis-CI to GitHub Actions (#265, @jlaine)
 - Replace deprecated `qsrand()` and `qrand()` by QRandomGenerator (#267,
   @melvo)
 - Add tests for QXmppStanza::Error parsing (#279, @lnjX)

Deprecations:
 - `QXmppStanza::Error::Condition::PaymentRequired`: The error condition was
   unused and not adopted in RFC6120

QXmpp 1.2.1 (Apr 01, 2020)
--------------------------

This release contains some bug fixes that have been found in the last two
months. Also, the coverage has slightly improved due to new unit tests for the
bug fixes.

Fixes:
 - QXmppRegistrationManager: Fix failed and succeeded signals are both emitted
   on success (#260, @melvo)
 - QXmppMessageReceiptManager: Fix receipts are sent on error messages
   (#269, @TheBluestBird)
 - QXmppVCardManager: Fix clientVCardReceived() not emitted when IQ is from the
   bare JID of the user (#281, @melvo, @lnjX)
 - QXmppRosterManager: Fix 'ask' attribute is included when renaming item
   (#262, @melvo, @lnjX)
 - QXmppRosterIq: Add missing implementation of the copy constructor (@lnjX)

QXmpp 1.2.0 (Feb 06, 2020)
--------------------------

QXmpp now requires Qt 5.7 or later. Unfortunately ABI compatibility was not
kept this release again. Code coverage has been improved from 68.93% to 69.55%.

New features:
 - Implement XEP-0077: In-band registration:
   - Add registration manager with full unit tests (#248, @lnjX)
   - Add `registered` and `remove` to the IQ (#240, @lnjX)
 - Implement XEP-0231: Bits of Binary (#230, @lnjX)
 - Add `QXmppClient::indexOfExtension<T>()` (#241, @lnjX)
 - Add QXmppStartTlsPacket to replace fixed XML data (#236, @lnjX)
 - Move TLS code to private QXmppTlsManager (#236, @lnjX)
 - Add private QXmppInternalClientExtensions to access private part of the
   client (#243, @lnjX)
 - Add utility methods to QXmppRegisterIq to create common requests (#247, @lnjX)

Fixes:
 - QXmppMucManager: Make it possible to handle stanzas not handled by the
   manager (#226, @kollix)
 - Only send Client State Indication (CSI) states when connected (#232, @lnjX)
 - Fix no documentation is generated for QXmppStanza::Error and
   QXmppStreamFeatures (@lnjX)
 - Fix some doxygen warnings and undocumented Q_PROPERTYs (@lnjX)

Misc:
 - Replace deprecated Q_FOREACH (#210, @lnjX)
 - Replace deprecated Q_ENUMS with Q_ENUM (#227, @lnjX)
 - Replace deprecated signal/slots syntax (#237, @jbbgameich)
 - Switch to Ubuntu Bionic for Travis-CI builds (#210, @lnjX)
 - Use QSharedDataPointers for QXmppRegisterIq, QXmppPubSubIq,
   QXmppDiscoveryIq, QXmppMam{Query,Result}Iq, QXmppStreamFeatures
   (#230, #235, #252, @lnjX)
 - Refactor QXmppPubSubIq and add missing tests (#235, @lnjX)
 - Refactor QXmppPresence and add missing tests (#231, @lnjX)
 - Replace manual xmlns writing by writeDefaultNamespace() (#244, @lnjX)
 - Use QT_VERSION_CHECK to generate QXMPP_VERSION (#238, @lnjX)
 - Add clang-format file (#239, @0xd34df00d)

QXmpp 1.1.0 (Oct 23, 2019)
--------------------------

All new classes and methods in this release are marked in the documentation
with *since QXmpp 1.1*.

New features:
 - Add support for SCRAM-SHA-1 and SCRAM-SHA-256 (#183, @jlaine)
 - Order SASL mechanisms to prefer the most secure (#187, @jlaine)
 - Add XEP-0334: Message Processing Hints (v0.3.0) (#212, @lnjX, @jaragont,
   @sam-truscott)
 - Add XEP-0363: HTTP File Upload (v0.9.0) (#188, @lnjX)
 - Add XEP-0367: Message Attaching (v0.3.0) (#196, @lnjX)
 - Add XEP-0369: Mediated Information eXchange (MIX) (v0.14.2) (partially):
   * Add QXmppMixIq to manage/join channels (#174, @lnjX)
   * Add QXmppMessage and QXmppPresence extensions for MIX (#175, @lnjX)
   * Add channel info and participant PubSub/PEP items (#179, @lnjX)
 - Add XEP-0380: Explicit Message Encryption (v0.3.0) (#199, @lnjX)
 - Add XEP-0382: Spoiler messages (v0.2.0) (#195, @lnjX)

Fixes:
 - Do not accept receipts from other resources of the used account (#192, lnjX)
 - cmake: Set minimum version before creating project() and bump to 3.3 (#205, @jbbgameich)

Deprecations:
 - Deprecate QXmppClient extension getters (#214, @lnjX):
   * `QXmppClient::rosterManager()`:
     Use `QXmppClient::findExtension<QXmppRosterManager>()` instead
   * `QXmppClient::vCardManager()`:
     Use `QXmppClient::findExtension<QXmppVCardManager>()` instead
   * `QXmppClient::versionManager()`:
     Use `QXmppClient::findExtension<QXmppVersionManager>()` instead
 - Refactor data form media element, deprecate `QXmppDataForm::Media` (#222, @lnjX):
   * `QXmppDataForm::Media`:
     Use a list of the new `QXmppDataForm::MediaSource` in combination with a `QSize`
   * `QXmppDataForm::Field::media()` / `QXmppDataForm::Field::setMedia()`:
     Use `QXmppDataForm::Field::mediaSources()` and `QXmppDataForm::Field::mediaSize()`

Misc:
 - Replace deprecated `qSort()` by `std::sort()` (#206, @jbbgameich)
 - Do not use deprecated `QSslSocket::setCaCertificates()` (#206, @jbbgameich)
 - Modernize code by using `nullptr`, `override`, etc. (#204, @jbbgameich)
 - Move attributes into private d-pointer for future ABI compatibility:
   * QXmppRosterIq (#175, @lnjX)
   * QXmppStanza::Error (#203, @lnjX)
 - Use raw literals, range based loops and `auto` (#224, @jbbgameich)

QXmpp 1.0.1 (Oct 14, 2019)
--------------------------

 - Fix potential SEGFAULT on connection error (#216, @0xd34df00d)
 - Fix `SO_VERSION` to 1: ABI has changed since last minor release (#185, @tehnick)
 - Add CMake option for internal tests (`BUILD_INTERNAL_TESTS`) (#184, @jlaine)

QXmpp 1.0.0 (Jan 8, 2019)
-------------------------

New features:
 - Add XEP-0066: Out of Band Data (partially) (#167, @lnjX)
 - Add XEP-0198: Stream Management (#99, @olesalscheider)
 - Add XEP-0237: Roster Versioning (#142, @LightZam)
 - Add XEP-0280: Message Carbons (#88, @fbeutel)
 - Add XEP-0308: Last Message Correction (#170, @lnjX)
 - Add XEP-0313: Message Archive Management (#120, @olesalscheider)
 - Add XEP-0319: Last User Interaction in Presence (#171, @lnjX)
 - Add XEP-0352: Client State Indication (#159, @fbeutel, @lnjX)
 - Auto-connect to next DNS-SRV record server on connection failure
   (#105, @kollix)
 - QXmppVersionManager: Use QSysInfo to determine default OS (#168, @lnjX)
 - QXmppDiscoveryManager: Default to `phone` type on mobile platforms
   (#168, @lnjX)
 - CMake based build system (#131, @olesalscheider)
 - Add BUILD_SHARED option (#160, @LightZam)
 - Use C++11 compiler standard (@jlaine)

Fixes:
 - Do not ignore SSL errors by default (#113), if you need to deal with
   broken SSL configurations, set QXmppConfiguration::ignoreSslErrors to true.
   (@jlaine)
 - Disable tests that require QXMPP_AUTOTEST_EXPORT (fixes #149) (@jlaine)
 - Fix QXmppSslServer::incomingConnection signature (#131, @olesalscheider)
 - Add missed variables initialization in constructors of few classes
   (#122, @tehnick)

Tests:
 - travis: Test builds with clang (@0xd34df00d)
 - travis: Switch to Ubuntu Xenial (#151, @tehnick)
 - tests: Generate coverage repot (@jlaine)
 - Build examples by default

Deprecations:
 - Drop Qt4 support (#131, @olesalscheider)
 - Remove example_4 / GuiClient (#131, @olesalscheider)

QXmpp 0.9.3 (Dec 3, 2015)
-------------------------

  - Add QXmppIceConnection::gatheringState property.
  - Improve QXmppTransferManager::sendFile's handling of QIODevice ownership.
  - Fix QXmppTransferManagerFix convering filename to a QUrl.

QXmpp 0.9.2 (Sep 2, 2015)
-------------------------

  - Fix build error for debug builds.
  - Allow QXmppJingleIq to have multiple contents.

QXmpp 0.9.1 (Aug 30, 2015)
--------------------------

  - Fix build error when VPX support is enabled (issue 71).

QXmpp 0.9.0 (Aug 28, 2015)
--------------------------

  - Fix phone numbers incorrectly read from / written to vCard as "PHONE"
    element instead of "TEL" (issue 65).
  - Make QXmppClient::connectToServer(QXmppConfiguration, QXmppPresence) a
    slot (issue 63).
  - Correctly receive data immediately following a SOCKS5 message (issue 64).
  - Make QXmppStream handle end of incoming stream (issue 70).
  - Add unit tests for QXmppCallManager and QXmppTransferManager.
  - Improve ICE implementation to follow RFC 5245 more closely and hide
    implementation details from public API.

QXmpp 0.8.3 (Mar 13, 2015)
--------------------------

  - Add a QXmppClient::sslErrors signal to report SSL errors.
  - Handle broken servers which send "bad-auth" instead of "not-authorized".
  - Fix a compilation issue with Qt 5.5 due to a missing header include.
  - Do not install test cases.
  - Remove trailing comma after last item in enums.

QXmpp 0.8.2 (Jan 7, 2015)
-------------------------

  - The previous release was missing an update to the VERSION definition,
    resulting in stale pkg-config files. This release fixes this issue.
  - Refactor HTML documentation so that "make docs" works in out-of-source
    builds.
  - Add support for Opus audio codec.
  - Enable error concealment for VPX video codec.

QXmpp 0.8.1 (Dec 19, 2014)
--------------------------

  - Use QString() instead of "" for default methods arguments, to enable
    building project which use QT_NO_CAST_FROM_ASCII.
  - Add support for legacy SSL.
  - Add XEP-0333: Chat Markers attributes to QXmppMessage.
  - Add QXmppClient::socketErrorString to retrieve socket error string.
  - Add equality/inequality operators for QXmppVCardIq.
  - Add "make check" command to run tests.

QXmpp 0.8.0 (Mar 26, 2014)
--------------------------

  - Fix QXmppServer incoming connections with Qt5 (issue 175).
  - Support for QXmppMessage extensions having tag names other than 'x'.
  - Support for retrieving the source QDomElement that has been used to
    initialize a QXmppElement.
  - Add organizations info interface to QXmppVCardIq.
  - Remove deprecated QXmppPresence::Status type.

QXmpp 0.7.6 (Mar 9, 2013)
-------------------------

  - Add QXmppClient::insertExtension to insert an extension at a given index.
  - Disable Facebook / Google / Facebook specific mechanisms if we do not
    have the corresponding credentials.

QXmpp 0.7.5 (Jan 11, 2013)
--------------------------

  - Replace toAscii/fromAscii with toLatin1/fromLatin1 for Qt 5 compatibility.
  - Fix build using clang in pedantic mode.

QXmpp 0.7.4 (Oct 1, 2012)
-------------------------

  - Add XEP-0249: Direct MUC Invitations attributes to QXmppMessage.
  - Add XEP-0045: Multi-User Chat attributes to QXmppPresence.
  - Improve GuiClient, stop using deprecated APIs.
  - Improve QXmppServer:
    * Move statistics to a counter / gauge system.
    * Make it possible to call listenForClients and listenForServers
      multiple times to supported multiple IP address / ports.
  - Improve QXmppTransferManager:
    * Change third argument of QXmppTransferManager::sendFile to a description.
    * Enable file transfer using IPv6.
    * Allow StreamHost::host to contain a host name.

QXmpp 0.7.3 (Sep 7, 2012)
-------------------------

  - Fix QXmppMucRoom::name(), only consider discovery IQs from the room.

QXmpp 0.7.2 (Sep 6, 2012)
-------------------------

  - Handle Error replies in QXmppDiscoveryManager so that library users can know
    about errors.
  - If building with Qt 5, use Qt's QDnsLookup instead of our backport.
  - Improve MUC scriptability:
    * Add QXmppMucRoom::ban() to ban users.
    * Add QXmppMucRoom::name() to get the room's human-readable name.
    * Add QXmppMucRoom::participantFullJid() to lookup an occupant full JID.
  - With Qt >= 4.8, verify peer SSL certificate against domain name as specified by RFC 3920.
  - Add support for X-OAUTH2 authentication for Google Talk.
  - Add links to RFCs in generated HTML documentation.

QXmpp 0.7.1 (Sep 3, 2012)
-------------------------

  - Fix export of QXmppVCardPhone class.

QXmpp 0.7.0 (Sep 3, 2012)
-------------------------

  - New XEPs:
    * XEP-0033: Extended Stanza Addressing

  - Remove deprecated APIs:
    * QXmppRosterManager::rosterChanged()
    * QXmppConfiguration::sASLAuthMechanism()

  - Improve vCard support:
    * Add support for free-form descriptive text.
    * Make it possible to have several addresses.
    * Make it possible to have several e-mail addresses.
    * Make it possible to have several phone numbers.
  - Make it possible to set the client's extended information form (XEP-0128).
  - Make sure QXmppDiscoveryManager only emits results.
  - Fix XEP-0115 verification strings (remove duplicate features, sort form values)
  - Fix issues:
    * Issue 144: QXmppBookmarkConference autojoin parsing
  - Add support for see-other-host server change.
  - Add support for X-MESSENGER-OAUTH2 authentication for Windows Live Messenger.
  - Make it possible to disable non-SASL authentication.
  - Add QXmppClient::isAuthenticated() to query whether authentication has been
    performed.

QXmpp 0.6.3 (Jul 24, 2012)
--------------------------

  - Fix regression in X-FACEBOOK-PLATFORM authentication.

QXmpp 0.6.2 (Jul 22, 2012)
--------------------------

  - New XEPs
    * XEP-0071: XHTML-IM

  - Improve SASL code test coverage.
  - Improve QXmppMessage test coverage.
  - Add a "reason" argument to QXmppRosterManager's subscription methods.
  - Refactor QXmppPresence:
    * add availableStatusType(), priority(), statusText()
    * deprecate QXmppPresence::Status
  - Remove deprecated QXmppRosterManager::removeRosterEntry().

QXmpp 0.6.1 (Jul 20, 2012)
--------------------------

  - New XEPs
    * XEP-0221: Data Forms Media Element

  - Fix data form title/instructions XML serialization.
  - Remove confusing QXmppPresence::Status::Offline status type.
  - Deprecate QXmppConfiguration::setSASLAuthMechanism(), replaced by
    the string-based QXmppConfiguration::setSaslAuthMechanism().

  - Fix issues:
    * Issue 111: QXmppPresence::Status::getTypeStr() gives warning if type is invisible
    * Issue 126: Modularize SASL mechanisms

QXmpp 0.5.0 (Jul 18, 2012)
--------------------------

  - New XEPs
    * XEP-0059: Result Set Management

  - Build a shared library by default.
  - Advertise support for XEP-0249: Direct MUC Invitations
  - Make QXmppTransferManager fully asynchronous.
  - Remove QXmppPacket class.
  - Move utility methods to a QXmppUtils class.
  - Remove QXmppReconnectionManager, QXmppClient handles reconnections.
  - Improve QXmppArchiveManager to allow paginated navigation (Olivier Goffart).
  - Only emit QXmppVersionManager::versionReceived() for results.
  - Remove deprecated QXmppClient::discoveryIqReceived() signal.

  - Fix issues:
    * Issue 64: Compile qxmpp as shared library by default
    * Issue 79: Export classes for Visual C++ Compiler
    * Issue 140: Proper XEP-0115 ver string generation with dataforms
    * Issue 142: qxmpp does not build in Qt5

QXmpp 0.4.0 (Apr 12, 2012)
--------------------------

  - New XEPs
    * XEP-0048: Bookmarks
    * XEP-0184: Message Delivery Receipts
    * XEP-0224: Attention

  - Remove deprecated  "get*" getter accessors from:
    QXmppClient
    QXmppConfiguration
    QXmppMessage
    QXmppPresence
    QXmppIq
    QXmppStanza
	QXmppVCardIq
	QXmppRosterIq

  - Remove deprecated headers:
    * QXmppRoster.h
    * QXmppVCard.h

  - Add TURN support for VoIP calls to use a relay in double-NAT network topologies.
  - Overhaul Multi-User Chat support to make it easier and more fully featured.
  - Improve QXmppServer packet routing performance.
  - Add support for X-FACEBOOK-PLATFORM SASL method.
  - Improve XEP-0136 support to enable archive deletion.
  - Set default keep-alive timeout to 20 seconds, enables detection of broken connections.
  - Make install path configurable using the PREFIX variable instead of Qt's installation path.
  - Make it possible to build a shared library by invoking "qmake QXMPP_LIBRARY_TYPE=lib".

  - Fix issues:
    * Issue 95: Patch for several utility methods in RosterManager
    * Issue 103: Does not compile for Symbian^3 with NokiaQtSDK 1.1 Beta
    * Issue 105: Initial presence is set before the roster request
    * Issue 106: QXmppClient can't override Qt's set of trusted SSL CAs
    * Issue 109: Patch for XEP-0224 (Attention)
    * Issue 113: qxmpp.pc sets incorrect include path
    * Issue 116: sessionStarted not set for non-SASL connections
    * Issue 119: ICE negotiation time out after successful ICE check
    * Issue 120: QXmppIceComponent doesn't accept interfaces with 255.255.255.255 netmask as a local candidate
    * Issue 132: [FreeBSD]: build error
    * Issue 135: qxmpp won't reconnect when disconnected

QXmpp 0.3.0 (Mar 05, 2011)
------------------------
  - New XEPs
    * XEP-0153: vCard-Based Avatars
    * XEP-0202: Entity Time

  - New Classes
    * QXmppClientExtension: base class for QXmppClient extensions (managers)
    * QXmppServer: base class for building XMPP servers
    * QXmppServerExtension: base class for QXmppServer extensions
    * QXmppDiscoveryManager: manager class for XEP-0030: Service Discovery
    * QXmppVersionManager: manager class for XEP-0092: Software Version
    * QXmppIceConnection: class representing an Interactive Connectivity
      Establishment (ICE) over UDP "connection"
    * QXmppRtpChannel: class representing an RTP audio channel for VoIP calls
  
  - Refactor QXmppVCardManager to use QXmppClientExtension
    
  - New Examples
    * example_9_vCard: vCard handling example
    * GuiClient: Graphical chat client, test bench for QXmpp functionalities

  - Deprecation
    * QXmppVCard class name changed to QXmppVCardIq
    * Signal QXmppClient::discoveryIqReceived in favour of 
      QXmppDiscoveryManager::infoReceived and QXmppDiscoveryManager::itemsReceived
  
  - Removal
    Extensions QXmppArchiveManager, QXmppMucManager, QXmppCallManager, QXmppTransferManager
    will not load by default. Therefore following functions to provide the reference 
    have been removed.
    QXmppClient::transferManager()
    QXmppClient::archiveManager()
    QXmppClient::callManager()
    QXmppClient::mucManager()
    Note: Once should use QXmppClient::addExtension() and QXmppClient::findExtension()
          to load or enable these extensions.
  
  - Add support for DNS SRV lookups, meaning you can connect to nearly all
    servers using only a JID and a password.
  - Improve support for SASL authentication, with a verification of the second
    challenge message sent by the server.
  - Add support for the birthday and URL attributes in vCards.
  - Improve STUN support for VoIP calls by detecting server-reflexive address.
  - Add QXMPP_VERSION and QXmppVersion() for compile and run time version checks. 
  - Improve code documentation coverage and quality.
  - Remove dependency on QtGui, making it easier to write console applications.
  - Fix MSVC 2005 and 2008 build issues.
  - Fix Symbian build issues, add DNS SRV support for Symbian devices.
  
QXmpp 0.2.0 (Aug 22, 2010)
--------------------------
  - New XEPs
    * XEP-0030: Service Discovery
    * XEP-0045: Multi-User Chat 
    * XEP-0047: In-Band Bytestreams
    * XEP-0054: vcard-temp
    * XEP-0065: SOCKS5 Bytestreams
    * XEP-0078: Non-SASL Authentication
    * XEP-0082: XMPP Date and Time Profiles
    * XEP-0085: Chat State Notifications
    * XEP-0091: Legacy Delayed Delivery
    * XEP-0092: Software Version
    * XEP-0095: Stream Initiation
    * XEP-0096: SI File Transfer
    * XEP-0115: Entity Capabilities
    * XEP-0128: Service Discovery Extensions
    * XEP-0166: Jingle
    * XEP-0167: Jingle RTP Sessions
    * XEP-0199: XMPP Ping
    * XEP-0203: Delayed Delivery 
    * XEP-0009: Jabber-RPC
    * XEP-0004: Data Forms
    
  - New XEPs (Initial Support) 
    * XEP-0136: Message Archiving
    * XEP-0176: Jingle ICE-UDP Transport Method [Experimental]

  - New authentication schemes
      * DIGEST-MD5
      * SASL
      * NonSASL
      * Anonymous

  - Add doxygen documentation
  - Add targets in *.pro file for packaging, installing and generating documentation
  - Use QXmlStreamWriter while creating stanzas to be sent to the server 
  - Clean up getter accessors from "getFoo" to "foo"
  - Add proper file transfer management
  - Add support for keep-alive pings
  - Report authentication errors
  - Automatic reconnection mechanism
  - Test suite for stanza parsing/serialisation
  - Refactor the logging code
  - Add proxy support
  - Fixed compile time warning messages
  - New examples
  - Support for attaching an extension element to messages and presences (QXmppElement)
  - Move parsing to the stanzas itself QXmppStanza::parse()
  - QXMPP_NO_GUI define to remove dependency on QtGui
  - Change QXmppRoster to QXmppRosterManager to have a consistent API
  
QXmpp 0.1 (Jun 14, 2009)
------------------------
  - First public release<|MERGE_RESOLUTION|>--- conflicted
+++ resolved
@@ -4,17 +4,15 @@
 SPDX-License-Identifier: CC0-1.0
 -->
 
-<<<<<<< HEAD
 QXmpp 1.11.0 (UNRELEASED)
 -------------------------
 
 *under development*
-=======
+
 QXmpp 1.10.3 (March 21, 2025)
 -----------------------------
 
  - OmemoManager: Clear complete in-memory cache on local own device reset (@melvo, !692)
->>>>>>> 2a99f5d1
 
 QXmpp 1.10.2 (March 19, 2025)
 -----------------------------
