--- conflicted
+++ resolved
@@ -4,18 +4,16 @@
 SPDX-License-Identifier: CC0-1.0
 -->
 
-<<<<<<< HEAD
 QXmpp 1.12.0 (UNRELEASED)
 -------------------------
 
 *under development*
-=======
+
 QXmpp 1.11.1 (August 13, 2025)
 ------------------------------
 
  - Fix behaviour change in DiscoveryIq: Continue to parse multiple form elements into one
    QXmppDataForm object (@lnj)
->>>>>>> a53ebcb5
 
 QXmpp 1.11.0 (August 7, 2025)
 -----------------------------
