--- conflicted
+++ resolved
@@ -4,17 +4,15 @@
 SPDX-License-Identifier: CC0-1.0
 -->
 
-<<<<<<< HEAD
 QXmpp 1.9.0 (UNRELEASED)
 ------------------------
 
 *under development*
-=======
+
 QXmpp 1.8.3 (October 29, 2024)
 ------------------------------
 
  - MamManager: Fix some unencrypted are not parsed when end-to-end-encryption is enabled (@lnjX, #662)
->>>>>>> e2f00ec6
 
 QXmpp 1.8.2 (October 21, 2024)
 ------------------------------
