<!--
SPDX-FileCopyrightText: 2010 Jeremy Lainé <jeremy.laine@m4x.org>

SPDX-License-Identifier: CC0-1.0
-->

<<<<<<< HEAD
QXmpp 1.6.0 (UNRELEASED)
------------------------

*under development*
=======
QXmpp 1.5.1 (Feb 01, 2023)
--------------------------

Fixes:
 - Fix build with clang (usage of auto in template argument) (@lnjX)
>>>>>>> 9a1969f8

QXmpp 1.5.0 (Jan 31, 2023)
--------------------------

New features:
 - New asynchronous APIs:
   - New QXmppTask/Promise for asynchronous APIs (@lnjX, @JBBgameich)
   - Packet sending result reporting (sent, stream management acks) (@lnjX)
   - IQ response recognition and mapping to requests via QXmppTask (@lnjX)
   - Add QXmppTask-based APIs to most of the managers (@lnjX)
 - PubSub:
   - Implement XEP-0060: Publish-Subscribe (nearly complete) (@lnjX)
   - Implement XEP-0118: User Tune (@lnjX)
   - Implement XEP-0080: User Location (@lnjX, @c-cesar)
   - Rewrite MIX items with new PubSubItem (@lnjX)
   - Add specified data forms parsing utilities (@lnjX)
 - Encryption:
   - Implement XEP-0384: OMEMO Encryption (@melvo)
   - Implement XEP-0434: Trust Messages (TM) (@melvo)
   - Implement XEP-0450: Automatic Trust Management (ATM) (@melvo)
   - Implement XEP-0420: Stanza Content Encryption (@lnjX)
   - Add new Message Carbons manager capable of end-to-end-encryption (@lnjX)
   - Adapt QXmppClient to support end-to-end-encryptions (@lnjX)
 - File sharing:
   - Implement XEP-0446: File metadata element (@JBBgameich)
   - Implement XEP-0300: Use of Cryptographic Hash Functions in XMPP (@lnjX)
   - Implement XEP-0264: Jingle Content Thumbnails (@lnjX)
   - Implement XEP-0447: Stateless file sharing (@lnjX, @JBBgameich)
   - Implement XEP-0448: Encryption for stateless file sharing (@lnjX, @JBBgameich)
   - Add new HTTP File Upload Manager for slot requesting and uploading (@lnjX, @JBBgameich)
 - Implement stanza parsing for modern audio-video calls (@melvo)
 - Implement XEP-0444: Message Reactions (@melvo)
 - Add QXmppNonza as base for stanzas and nonzas (@lnjX)
 - RosterManager: Add subscription request signal with full presence (#346, @melvo)

Breaking changes:
 - Removed old unused MIX items
 - Removed old unfinished PubSubIq

QXmpp 1.4.0 (Mar 15, 2021)
--------------------------

QXmpp now requires a C++17 compliant compiler. Qt 6 support has been added. The
new compliance suites for 2021 are fulfilled without any changes being required.

New features:
 - Qt 6 port, including many undeprecations and some refactoring (@lnjX)
 - Add XEP-0224: Attention manager (@lnjX)
 - Implement MIX-MISC XEP-0407: Invitation message extension (#329, @melvo)
 - New SCRAM-SHA3-512 and SCRAM-SHA-512 SASL algorithms (#320, @lnjX)
 - Client: Advertise stream management state (#309, @lnjX)
 - RosterManager: Cache roster if stream can be resumed (#309, @lnjX)
 - RosterManager: Enable MIX annotation for roster items (#331, @melvo)

Fixes:
 - Bind IQ errors are now handled properly (@Bonnie080)
 - Fix cached stream management packets are resent with the wrong account (#335, @lnjX)

QXmpp 1.3.2 (Jan 09, 2021)
--------------------------

This release only contains some little bug-fixes.

Fixes:
 - TransferManager: Fix undefined behaviour when parsing features (#322, @lichtzeichner)
 - OutgoingServer: Add missing 'to' and 'from' stream attributes (#324, @Kaffeine)

QXmpp 1.3.1 (Jul 20, 2020)
--------------------------

The most important change of this release is the fix of CVE-2017-5603. QXmpp is
not vulnerable to roster push attacks (CVE-2016-9928).

Fixes:
 - QXmppRosterIq: Set subscriptionType to NotSet correctly (#293, @melvo)
 - Fix `QXMPP_EXPORT` define when linking statically (#299, @leobasilio)
 - QXmppMessageReceiptManager: Ignore all error messages (#300, @lnjX)
 - QXmppCarbonManager: Fix CVE-2017-5603 (missing sender check) (#304, @lnjX)

QXmpp 1.3.0 (Apr 06, 2020)
--------------------------

QXmpp complys with the XMPP Compliance Suites 2020 (XEP-0423) for client
development in the Core, IM and Advanced Mobile suites now. For this prupose it
has been updated to RFC6120 and RFC6121. ABI compatibility was kept with this
release (apart from classes marked as 'NOT FINALIZED').

New features:
 - Port QXmppCallManager to GStreamer (#207, @olesalscheider)
 - Add XEP-0245: The /me Command (#276, @lnjX)
 - Add XEP-0357: Push Notifications: Enable/disable IQ (#271, @jbbgameich,
   @zatroxde)
 - Add XEP-0359: Unique and Stable Stanza IDs (#256, @lnjX)
 - Add XEP-0428: Fallback Indication (#253, @lnjX)
 - Update from RFC3920 to RFC6120:
   * Deprecate PaymentRequired stanza error condition as it was not adopted in
     RFC6120 (#277, @lnjX)
   * Add PolicyViolation stanza error condition added in RFC6120 (#279, @lnjX)
   * Add redirection URI from RFC6120 for Gone and Redirect conditions (#280,
     @lnjX)
   * Add 'by' attribute to QXmppStanza::Error from RFC6120 (#283, @lnjX)
 - Update from RFC3921 to RFC6121:
   * Add pre-approved presence subscriptions (#285, @lnjX):
     - Add 'approved' attribute to QXmppRosterIq
     - Add stream feature for pre-approved presence subscriptions
   * Add stream feature for roster versioning (#286, @lnjX)
 - Use QUuid by default to generate unique stanza IDs (#255, @lnjX)
 - Add roster extension for MIX-PAM (XEP-0405) (#175, @lnjX)
 - Update MAM to v0.6 (including namespace bump to `urn:xmpp:mam:2`) (#254,
   #257, @lnjX)
 - Add not-authorized stream error condition in QXmppOutgoingClient (#191,
   @henry61024)
 - Add missing static service discovery features for supported message
   extensions (#287, @lnjX)
 - Add utility constructor to QXmppDataForm and QXmppDataForm::Field to make
   creation of forms easier (#273, @lnjX)

Misc:
 - Make QXmpp work with projects using `QT_NO_KEYWORDS` (#258, @tomcucinotta)
 - Add hyperlinks to XEP references in the documentation (@lnjX)
 - Move from Travis-CI to GitHub Actions (#265, @jlaine)
 - Replace deprecated `qsrand()` and `qrand()` by QRandomGenerator (#267,
   @melvo)
 - Add tests for QXmppStanza::Error parsing (#279, @lnjX)

Deprecations:
 - `QXmppStanza::Error::Condition::PaymentRequired`: The error condition was
   unused and not adopted in RFC6120

QXmpp 1.2.1 (Apr 01, 2020)
--------------------------

This release contains some bug fixes that have been found in the last two
months. Also, the coverage has slightly improved due to new unit tests for the
bug fixes.

Fixes:
 - QXmppRegistrationManager: Fix failed and succeeded signals are both emitted
   on success (#260, @melvo)
 - QXmppMessageReceiptManager: Fix receipts are sent on error messages
   (#269, @TheBluestBird)
 - QXmppVCardManager: Fix clientVCardReceived() not emitted when IQ is from the
   bare JID of the user (#281, @melvo, @lnjX)
 - QXmppRosterManager: Fix 'ask' attribute is included when renaming item
   (#262, @melvo, @lnjX)
 - QXmppRosterIq: Add missing implementation of the copy constructor (@lnjX)

QXmpp 1.2.0 (Feb 06, 2020)
--------------------------

QXmpp now requires Qt 5.7 or later. Unfortunately ABI compatibility was not
kept this release again. Code coverage has been improved from 68.93% to 69.55%.

New features:
 - Implement XEP-0077: In-band registration:
   - Add registration manager with full unit tests (#248, @lnjX)
   - Add `registered` and `remove` to the IQ (#240, @lnjX)
 - Implement XEP-0231: Bits of Binary (#230, @lnjX)
 - Add `QXmppClient::indexOfExtension<T>()` (#241, @lnjX)
 - Add QXmppStartTlsPacket to replace fixed XML data (#236, @lnjX)
 - Move TLS code to private QXmppTlsManager (#236, @lnjX)
 - Add private QXmppInternalClientExtensions to access private part of the
   client (#243, @lnjX)
 - Add utility methods to QXmppRegisterIq to create common requests (#247, @lnjX)

Fixes:
 - QXmppMucManager: Make it possible to handle stanzas not handled by the
   manager (#226, @kollix)
 - Only send Client State Indication (CSI) states when connected (#232, @lnjX)
 - Fix no documentation is generated for QXmppStanza::Error and
   QXmppStreamFeatures (@lnjX)
 - Fix some doxygen warnings and undocumented Q_PROPERTYs (@lnjX)

Misc:
 - Replace deprecated Q_FOREACH (#210, @lnjX)
 - Replace deprecated Q_ENUMS with Q_ENUM (#227, @lnjX)
 - Replace deprecated signal/slots syntax (#237, @jbbgameich)
 - Switch to Ubuntu Bionic for Travis-CI builds (#210, @lnjX)
 - Use QSharedDataPointers for QXmppRegisterIq, QXmppPubSubIq,
   QXmppDiscoveryIq, QXmppMam{Query,Result}Iq, QXmppStreamFeatures
   (#230, #235, #252, @lnjX)
 - Refactor QXmppPubSubIq and add missing tests (#235, @lnjX)
 - Refactor QXmppPresence and add missing tests (#231, @lnjX)
 - Replace manual xmlns writing by writeDefaultNamespace() (#244, @lnjX)
 - Use QT_VERSION_CHECK to generate QXMPP_VERSION (#238, @lnjX)
 - Add clang-format file (#239, @0xd34df00d)

QXmpp 1.1.0 (Oct 23, 2019)
--------------------------

All new classes and methods in this release are marked in the documentation
with *since QXmpp 1.1*.

New features:
 - Add support for SCRAM-SHA-1 and SCRAM-SHA-256 (#183, @jlaine)
 - Order SASL mechanisms to prefer the most secure (#187, @jlaine)
 - Add XEP-0334: Message Processing Hints (v0.3.0) (#212, @lnjX, @jaragont,
   @sam-truscott)
 - Add XEP-0363: HTTP File Upload (v0.9.0) (#188, @lnjX)
 - Add XEP-0367: Message Attaching (v0.3.0) (#196, @lnjX)
 - Add XEP-0369: Mediated Information eXchange (MIX) (v0.14.2) (partially):
   * Add QXmppMixIq to manage/join channels (#174, @lnjX)
   * Add QXmppMessage and QXmppPresence extensions for MIX (#175, @lnjX)
   * Add channel info and participant PubSub/PEP items (#179, @lnjX)
 - Add XEP-0380: Explicit Message Encryption (v0.3.0) (#199, @lnjX)
 - Add XEP-0382: Spoiler messages (v0.2.0) (#195, @lnjX)

Fixes:
 - Do not accept receipts from other resources of the used account (#192, lnjX)
 - cmake: Set minimum version before creating project() and bump to 3.3 (#205, @jbbgameich)

Deprecations:
 - Deprecate QXmppClient extension getters (#214, @lnjX):
   * `QXmppClient::rosterManager()`:
     Use `QXmppClient::findExtension<QXmppRosterManager>()` instead
   * `QXmppClient::vCardManager()`:
     Use `QXmppClient::findExtension<QXmppVCardManager>()` instead
   * `QXmppClient::versionManager()`:
     Use `QXmppClient::findExtension<QXmppVersionManager>()` instead
 - Refactor data form media element, deprecate `QXmppDataForm::Media` (#222, @lnjX):
   * `QXmppDataForm::Media`:
     Use a list of the new `QXmppDataForm::MediaSource` in combination with a `QSize`
   * `QXmppDataForm::Field::media()` / `QXmppDataForm::Field::setMedia()`:
     Use `QXmppDataForm::Field::mediaSources()` and `QXmppDataForm::Field::mediaSize()`

Misc:
 - Replace deprecated `qSort()` by `std::sort()` (#206, @jbbgameich)
 - Do not use deprecated `QSslSocket::setCaCertificates()` (#206, @jbbgameich)
 - Modernize code by using `nullptr`, `override`, etc. (#204, @jbbgameich)
 - Move attributes into private d-pointer for future ABI compatibility:
   * QXmppRosterIq (#175, @lnjX)
   * QXmppStanza::Error (#203, @lnjX)
 - Use raw literals, range based loops and `auto` (#224, @jbbgameich)

QXmpp 1.0.1 (Oct 14, 2019)
--------------------------

 - Fix potential SEGFAULT on connection error (#216, @0xd34df00d)
 - Fix `SO_VERSION` to 1: ABI has changed since last minor release (#185, @tehnick)
 - Add CMake option for internal tests (`BUILD_INTERNAL_TESTS`) (#184, @jlaine)

QXmpp 1.0.0 (Jan 8, 2019)
-------------------------

New features:
 - Add XEP-0066: Out of Band Data (partially) (#167, @lnjX)
 - Add XEP-0198: Stream Management (#99, @olesalscheider)
 - Add XEP-0237: Roster Versioning (#142, @LightZam)
 - Add XEP-0280: Message Carbons (#88, @fbeutel)
 - Add XEP-0308: Last Message Correction (#170, @lnjX)
 - Add XEP-0313: Message Archive Management (#120, @olesalscheider)
 - Add XEP-0319: Last User Interaction in Presence (#171, @lnjX)
 - Add XEP-0352: Client State Indication (#159, @fbeutel, @lnjX)
 - Auto-connect to next DNS-SRV record server on connection failure
   (#105, @kollix)
 - QXmppVersionManager: Use QSysInfo to determine default OS (#168, @lnjX)
 - QXmppDiscoveryManager: Default to `phone` type on mobile platforms
   (#168, @lnjX)
 - CMake based build system (#131, @olesalscheider)
 - Add BUILD_SHARED option (#160, @LightZam)
 - Use C++11 compiler standard (@jlaine)

Fixes:
 - Do not ignore SSL errors by default (#113), if you need to deal with
   broken SSL configurations, set QXmppConfiguration::ignoreSslErrors to true.
   (@jlaine)
 - Disable tests that require QXMPP_AUTOTEST_EXPORT (fixes #149) (@jlaine)
 - Fix QXmppSslServer::incomingConnection signature (#131, @olesalscheider)
 - Add missed variables initialization in constructors of few classes
   (#122, @tehnick)

Tests:
 - travis: Test builds with clang (@0xd34df00d)
 - travis: Switch to Ubuntu Xenial (#151, @tehnick)
 - tests: Generate coverage repot (@jlaine)
 - Build examples by default

Deprecations:
 - Drop Qt4 support (#131, @olesalscheider)
 - Remove example_4 / GuiClient (#131, @olesalscheider)

QXmpp 0.9.3 (Dec 3, 2015)
-------------------------

  - Add QXmppIceConnection::gatheringState property.
  - Improve QXmppTransferManager::sendFile's handling of QIODevice ownership.
  - Fix QXmppTransferManagerFix convering filename to a QUrl.

QXmpp 0.9.2 (Sep 2, 2015)
-------------------------

  - Fix build error for debug builds.
  - Allow QXmppJingleIq to have multiple contents.

QXmpp 0.9.1 (Aug 30, 2015)
--------------------------

  - Fix build error when VPX support is enabled (issue 71).

QXmpp 0.9.0 (Aug 28, 2015)
--------------------------

  - Fix phone numbers incorrectly read from / written to vCard as "PHONE"
    element instead of "TEL" (issue 65).
  - Make QXmppClient::connectToServer(QXmppConfiguration, QXmppPresence) a
    slot (issue 63).
  - Correctly receive data immediately following a SOCKS5 message (issue 64).
  - Make QXmppStream handle end of incoming stream (issue 70).
  - Add unit tests for QXmppCallManager and QXmppTransferManager.
  - Improve ICE implementation to follow RFC 5245 more closely and hide
    implementation details from public API.

QXmpp 0.8.3 (Mar 13, 2015)
--------------------------

  - Add a QXmppClient::sslErrors signal to report SSL errors.
  - Handle broken servers which send "bad-auth" instead of "not-authorized".
  - Fix a compilation issue with Qt 5.5 due to a missing header include.
  - Do not install test cases.
  - Remove trailing comma after last item in enums.

QXmpp 0.8.2 (Jan 7, 2015)
-------------------------

  - The previous release was missing an update to the VERSION definition,
    resulting in stale pkg-config files. This release fixes this issue.
  - Refactor HTML documentation so that "make docs" works in out-of-source
    builds.
  - Add support for Opus audio codec.
  - Enable error concealment for VPX video codec.

QXmpp 0.8.1 (Dec 19, 2014)
--------------------------

  - Use QString() instead of "" for default methods arguments, to enable
    building project which use QT_NO_CAST_FROM_ASCII.
  - Add support for legacy SSL.
  - Add XEP-0333: Chat Markers attributes to QXmppMessage.
  - Add QXmppClient::socketErrorString to retrieve socket error string.
  - Add equality/inequality operators for QXmppVCardIq.
  - Add "make check" command to run tests.

QXmpp 0.8.0 (Mar 26, 2014)
--------------------------

  - Fix QXmppServer incoming connections with Qt5 (issue 175).
  - Support for QXmppMessage extensions having tag names other than 'x'.
  - Support for retrieving the source QDomElement that has been used to
    initialize a QXmppElement.
  - Add organizations info interface to QXmppVCardIq.
  - Remove deprecated QXmppPresence::Status type.

QXmpp 0.7.6 (Mar 9, 2013)
-------------------------

  - Add QXmppClient::insertExtension to insert an extension at a given index.
  - Disable Facebook / Google / Facebook specific mechanisms if we do not
    have the corresponding credentials.

QXmpp 0.7.5 (Jan 11, 2013)
--------------------------

  - Replace toAscii/fromAscii with toLatin1/fromLatin1 for Qt 5 compatibility.
  - Fix build using clang in pedantic mode.

QXmpp 0.7.4 (Oct 1, 2012)
-------------------------

  - Add XEP-0249: Direct MUC Invitations attributes to QXmppMessage.
  - Add XEP-0045: Multi-User Chat attributes to QXmppPresence.
  - Improve GuiClient, stop using deprecated APIs.
  - Improve QXmppServer:
    * Move statistics to a counter / gauge system.
    * Make it possible to call listenForClients and listenForServers
      multiple times to supported multiple IP address / ports.
  - Improve QXmppTransferManager:
    * Change third argument of QXmppTransferManager::sendFile to a description.
    * Enable file transfer using IPv6.
    * Allow StreamHost::host to contain a host name.

QXmpp 0.7.3 (Sep 7, 2012)
-------------------------

  - Fix QXmppMucRoom::name(), only consider discovery IQs from the room.

QXmpp 0.7.2 (Sep 6, 2012)
-------------------------

  - Handle Error replies in QXmppDiscoveryManager so that library users can know
    about errors.
  - If building with Qt 5, use Qt's QDnsLookup instead of our backport.
  - Improve MUC scriptability:
    * Add QXmppMucRoom::ban() to ban users.
    * Add QXmppMucRoom::name() to get the room's human-readable name.
    * Add QXmppMucRoom::participantFullJid() to lookup an occupant full JID.
  - With Qt >= 4.8, verify peer SSL certificate against domain name as specified by RFC 3920.
  - Add support for X-OAUTH2 authentication for Google Talk.
  - Add links to RFCs in generated HTML documentation.

QXmpp 0.7.1 (Sep 3, 2012)
-------------------------

  - Fix export of QXmppVCardPhone class.

QXmpp 0.7.0 (Sep 3, 2012)
-------------------------

  - New XEPs:
    * XEP-0033: Extended Stanza Addressing

  - Remove deprecated APIs:
    * QXmppRosterManager::rosterChanged()
    * QXmppConfiguration::sASLAuthMechanism()

  - Improve vCard support:
    * Add support for free-form descriptive text.
    * Make it possible to have several addresses.
    * Make it possible to have several e-mail addresses.
    * Make it possible to have several phone numbers.
  - Make it possible to set the client's extended information form (XEP-0128).
  - Make sure QXmppDiscoveryManager only emits results.
  - Fix XEP-0115 verification strings (remove duplicate features, sort form values)
  - Fix issues:
    * Issue 144: QXmppBookmarkConference autojoin parsing
  - Add support for see-other-host server change.
  - Add support for X-MESSENGER-OAUTH2 authentication for Windows Live Messenger.
  - Make it possible to disable non-SASL authentication.
  - Add QXmppClient::isAuthenticated() to query whether authentication has been
    performed.

QXmpp 0.6.3 (Jul 24, 2012)
--------------------------

  - Fix regression in X-FACEBOOK-PLATFORM authentication.

QXmpp 0.6.2 (Jul 22, 2012)
--------------------------

  - New XEPs
    * XEP-0071: XHTML-IM

  - Improve SASL code test coverage.
  - Improve QXmppMessage test coverage.
  - Add a "reason" argument to QXmppRosterManager's subscription methods.
  - Refactor QXmppPresence:
    * add availableStatusType(), priority(), statusText()
    * deprecate QXmppPresence::Status
  - Remove deprecated QXmppRosterManager::removeRosterEntry().

QXmpp 0.6.1 (Jul 20, 2012)
--------------------------

  - New XEPs
    * XEP-0221: Data Forms Media Element

  - Fix data form title/instructions XML serialization.
  - Remove confusing QXmppPresence::Status::Offline status type.
  - Deprecate QXmppConfiguration::setSASLAuthMechanism(), replaced by
    the string-based QXmppConfiguration::setSaslAuthMechanism().

  - Fix issues:
    * Issue 111: QXmppPresence::Status::getTypeStr() gives warning if type is invisible
    * Issue 126: Modularize SASL mechanisms

QXmpp 0.5.0 (Jul 18, 2012)
--------------------------

  - New XEPs
    * XEP-0059: Result Set Management

  - Build a shared library by default.
  - Advertise support for XEP-0249: Direct MUC Invitations
  - Make QXmppTransferManager fully asynchronous.
  - Remove QXmppPacket class.
  - Move utility methods to a QXmppUtils class.
  - Remove QXmppReconnectionManager, QXmppClient handles reconnections.
  - Improve QXmppArchiveManager to allow paginated navigation (Olivier Goffart).
  - Only emit QXmppVersionManager::versionReceived() for results.
  - Remove deprecated QXmppClient::discoveryIqReceived() signal.

  - Fix issues:
    * Issue 64: Compile qxmpp as shared library by default
    * Issue 79: Export classes for Visual C++ Compiler
    * Issue 140: Proper XEP-0115 ver string generation with dataforms
    * Issue 142: qxmpp does not build in Qt5

QXmpp 0.4.0 (Apr 12, 2012)
--------------------------

  - New XEPs
    * XEP-0048: Bookmarks
    * XEP-0184: Message Delivery Receipts
    * XEP-0224: Attention

  - Remove deprecated  "get*" getter accessors from:
    QXmppClient
    QXmppConfiguration
    QXmppMessage
    QXmppPresence
    QXmppIq
    QXmppStanza
	QXmppVCardIq
	QXmppRosterIq

  - Remove deprecated headers:
    * QXmppRoster.h
    * QXmppVCard.h

  - Add TURN support for VoIP calls to use a relay in double-NAT network topologies.
  - Overhaul Multi-User Chat support to make it easier and more fully featured.
  - Improve QXmppServer packet routing performance.
  - Add support for X-FACEBOOK-PLATFORM SASL method.
  - Improve XEP-0136 support to enable archive deletion.
  - Set default keep-alive timeout to 20 seconds, enables detection of broken connections.
  - Make install path configurable using the PREFIX variable instead of Qt's installation path.
  - Make it possible to build a shared library by invoking "qmake QXMPP_LIBRARY_TYPE=lib".

  - Fix issues:
    * Issue 95: Patch for several utility methods in RosterManager
    * Issue 103: Does not compile for Symbian^3 with NokiaQtSDK 1.1 Beta
    * Issue 105: Initial presence is set before the roster request
    * Issue 106: QXmppClient can't override Qt's set of trusted SSL CAs
    * Issue 109: Patch for XEP-0224 (Attention)
    * Issue 113: qxmpp.pc sets incorrect include path
    * Issue 116: sessionStarted not set for non-SASL connections
    * Issue 119: ICE negotiation time out after successful ICE check
    * Issue 120: QXmppIceComponent doesn't accept interfaces with 255.255.255.255 netmask as a local candidate
    * Issue 132: [FreeBSD]: build error
    * Issue 135: qxmpp won't reconnect when disconnected

QXmpp 0.3.0 (Mar 05, 2011)
------------------------
  - New XEPs
    * XEP-0153: vCard-Based Avatars
    * XEP-0202: Entity Time

  - New Classes
    * QXmppClientExtension: base class for QXmppClient extensions (managers)
    * QXmppServer: base class for building XMPP servers
    * QXmppServerExtension: base class for QXmppServer extensions
    * QXmppDiscoveryManager: manager class for XEP-0030: Service Discovery
    * QXmppVersionManager: manager class for XEP-0092: Software Version
    * QXmppIceConnection: class representing an Interactive Connectivity
      Establishment (ICE) over UDP "connection"
    * QXmppRtpChannel: class representing an RTP audio channel for VoIP calls
  
  - Refactor QXmppVCardManager to use QXmppClientExtension
    
  - New Examples
    * example_9_vCard: vCard handling example
    * GuiClient: Graphical chat client, test bench for QXmpp functionalities

  - Deprecation
    * QXmppVCard class name changed to QXmppVCardIq
    * Signal QXmppClient::discoveryIqReceived in favour of 
      QXmppDiscoveryManager::infoReceived and QXmppDiscoveryManager::itemsReceived
  
  - Removal
    Extensions QXmppArchiveManager, QXmppMucManager, QXmppCallManager, QXmppTransferManager
    will not load by default. Therefore following functions to provide the reference 
    have been removed.
    QXmppClient::transferManager()
    QXmppClient::archiveManager()
    QXmppClient::callManager()
    QXmppClient::mucManager()
    Note: Once should use QXmppClient::addExtension() and QXmppClient::findExtension()
          to load or enable these extensions.
  
  - Add support for DNS SRV lookups, meaning you can connect to nearly all
    servers using only a JID and a password.
  - Improve support for SASL authentication, with a verification of the second
    challenge message sent by the server.
  - Add support for the birthday and URL attributes in vCards.
  - Improve STUN support for VoIP calls by detecting server-reflexive address.
  - Add QXMPP_VERSION and QXmppVersion() for compile and run time version checks. 
  - Improve code documentation coverage and quality.
  - Remove dependency on QtGui, making it easier to write console applications.
  - Fix MSVC 2005 and 2008 build issues.
  - Fix Symbian build issues, add DNS SRV support for Symbian devices.
  
QXmpp 0.2.0 (Aug 22, 2010)
--------------------------
  - New XEPs
    * XEP-0030: Service Discovery
    * XEP-0045: Multi-User Chat 
    * XEP-0047: In-Band Bytestreams
    * XEP-0054: vcard-temp
    * XEP-0065: SOCKS5 Bytestreams
    * XEP-0078: Non-SASL Authentication
    * XEP-0082: XMPP Date and Time Profiles
    * XEP-0085: Chat State Notifications
    * XEP-0091: Legacy Delayed Delivery
    * XEP-0092: Software Version
    * XEP-0095: Stream Initiation
    * XEP-0096: SI File Transfer
    * XEP-0115: Entity Capabilities
    * XEP-0128: Service Discovery Extensions
    * XEP-0166: Jingle
    * XEP-0167: Jingle RTP Sessions
    * XEP-0199: XMPP Ping
    * XEP-0203: Delayed Delivery 
    * XEP-0009: Jabber-RPC
    * XEP-0004: Data Forms
    
  - New XEPs (Initial Support) 
    * XEP-0136: Message Archiving
    * XEP-0176: Jingle ICE-UDP Transport Method [Experimental]

  - New authentication schemes
      * DIGEST-MD5
      * SASL
      * NonSASL
      * Anonymous

  - Add doxygen documentation
  - Add targets in *.pro file for packaging, installing and generating documentation
  - Use QXmlStreamWriter while creating stanzas to be sent to the server 
  - Clean up getter accessors from "getFoo" to "foo"
  - Add proper file transfer management
  - Add support for keep-alive pings
  - Report authentication errors
  - Automatic reconnection mechanism
  - Test suite for stanza parsing/serialisation
  - Refactor the logging code
  - Add proxy support
  - Fixed compile time warning messages
  - New examples
  - Support for attaching an extension element to messages and presences (QXmppElement)
  - Move parsing to the stanzas itself QXmppStanza::parse()
  - QXMPP_NO_GUI define to remove dependency on QtGui
  - Change QXmppRoster to QXmppRosterManager to have a consistent API
  
QXmpp 0.1 (Jun 14, 2009)
------------------------
  - First public release<|MERGE_RESOLUTION|>--- conflicted
+++ resolved
@@ -4,18 +4,16 @@
 SPDX-License-Identifier: CC0-1.0
 -->
 
-<<<<<<< HEAD
 QXmpp 1.6.0 (UNRELEASED)
 ------------------------
 
 *under development*
-=======
+
 QXmpp 1.5.1 (Feb 01, 2023)
 --------------------------
 
 Fixes:
  - Fix build with clang (usage of auto in template argument) (@lnjX)
->>>>>>> 9a1969f8
 
 QXmpp 1.5.0 (Jan 31, 2023)
 --------------------------
