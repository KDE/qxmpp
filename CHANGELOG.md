<!--
SPDX-FileCopyrightText: 2010 Jeremy Lainé <jeremy.laine@m4x.org>

SPDX-License-Identifier: CC0-1.0
-->

<<<<<<< HEAD
QXmpp 1.6.0 (UNRELEASED)
------------------------

*under development*
=======
QXmpp 1.5.5 (Apr 30, 2023)
--------------------------

Fixes:
 - Fix dependencies in generated pkg-config files (@krop)
 - Fix compilation with android/clang (@lnjX)
>>>>>>> 5a5bebe8

QXmpp 1.5.4 (Apr 07, 2023)
--------------------------

Fixes:
 - OMEMO fixes (@melvo)
 - Fix use-after-move in EntityTimeManager (@lnjX)
 - EME: Always send encryption name text (@melvo)
 - Fix interpretation of empty to/from address in the client (@lnjX)
 - MSVC related build fixes (@JBBgameich)

Misc:
 - Support installing QXmpp with Qt 5 and Qt 6 in parallel (@lnjX)
 - Support building QXmppOmemo statically (@lnjX)

QXmpp 1.5.3 (Mar 11, 2023)
--------------------------

Fixes:
 - MAM: Fix task is never finished when none of the messages is encrypted but
   e2ee is enabled (@lnjX)
 - SaslDigestMd5: Fix undefined behaviour with Qt 6 when parsing empty property
   at the end of the input (@lnjX)
 - CarbonManagerV2: Fix enable IQ sending (@melvo)
 - Fix various OMEMO issues and update to libomemo-c 0.5 (@melvo)
 - Fix compilation (inclunding omemo module) with MSVC 2019 (@JBBgameich)
 - Fix library files installation directory on windows (@lnjX)

Misc:
 - Add CMake option to manually specify Qt major version (@TheBluestBird)
 - Readd old PubSubIq and PubSubItem after justified complaints (@lnjX)

QXmpp 1.5.2 (Feb 23, 2023)
--------------------------

Fixes:
 - Fix undefined behaviour in OmemoManager and FileSharingManager (@lnjX)
 - STUN: Fix nonce attribute is not padded (@Choochmeque)

QXmpp 1.5.1 (Feb 01, 2023)
--------------------------

Fixes:
 - Fix build with clang (usage of auto in template argument) (@lnjX)

QXmpp 1.5.0 (Jan 31, 2023)
--------------------------

New features:
 - New asynchronous APIs:
   - New QXmppTask/Promise for asynchronous APIs (@lnjX, @JBBgameich)
   - Packet sending result reporting (sent, stream management acks) (@lnjX)
   - IQ response recognition and mapping to requests via QXmppTask (@lnjX)
   - Add QXmppTask-based APIs to most of the managers (@lnjX)
 - PubSub:
   - Implement XEP-0060: Publish-Subscribe (nearly complete) (@lnjX)
   - Implement XEP-0118: User Tune (@lnjX)
   - Implement XEP-0080: User Location (@lnjX, @c-cesar)
   - Rewrite MIX items with new PubSubItem (@lnjX)
   - Add specified data forms parsing utilities (@lnjX)
 - Encryption:
   - Implement XEP-0384: OMEMO Encryption (@melvo)
   - Implement XEP-0434: Trust Messages (TM) (@melvo)
   - Implement XEP-0450: Automatic Trust Management (ATM) (@melvo)
   - Implement XEP-0420: Stanza Content Encryption (@lnjX)
   - Add new Message Carbons manager capable of end-to-end-encryption (@lnjX)
   - Adapt QXmppClient to support end-to-end-encryptions (@lnjX)
 - File sharing:
   - Implement XEP-0446: File metadata element (@JBBgameich)
   - Implement XEP-0300: Use of Cryptographic Hash Functions in XMPP (@lnjX)
   - Implement XEP-0264: Jingle Content Thumbnails (@lnjX)
   - Implement XEP-0447: Stateless file sharing (@lnjX, @JBBgameich)
   - Implement XEP-0448: Encryption for stateless file sharing (@lnjX, @JBBgameich)
   - Add new HTTP File Upload Manager for slot requesting and uploading (@lnjX, @JBBgameich)
 - Implement stanza parsing for modern audio-video calls (@melvo)
 - Implement XEP-0444: Message Reactions (@melvo)
 - Add QXmppNonza as base for stanzas and nonzas (@lnjX)
 - RosterManager: Add subscription request signal with full presence (#346, @melvo)

Breaking changes:
 - Removed old unused MIX items
 - Removed old unfinished PubSubIq

QXmpp 1.4.0 (Mar 15, 2021)
--------------------------

QXmpp now requires a C++17 compliant compiler. Qt 6 support has been added. The
new compliance suites for 2021 are fulfilled without any changes being required.

New features:
 - Qt 6 port, including many undeprecations and some refactoring (@lnjX)
 - Add XEP-0224: Attention manager (@lnjX)
 - Implement MIX-MISC XEP-0407: Invitation message extension (#329, @melvo)
 - New SCRAM-SHA3-512 and SCRAM-SHA-512 SASL algorithms (#320, @lnjX)
 - Client: Advertise stream management state (#309, @lnjX)
 - RosterManager: Cache roster if stream can be resumed (#309, @lnjX)
 - RosterManager: Enable MIX annotation for roster items (#331, @melvo)

Fixes:
 - Bind IQ errors are now handled properly (@Bonnie080)
 - Fix cached stream management packets are resent with the wrong account (#335, @lnjX)

QXmpp 1.3.2 (Jan 09, 2021)
--------------------------

This release only contains some little bug-fixes.

Fixes:
 - TransferManager: Fix undefined behaviour when parsing features (#322, @lichtzeichner)
 - OutgoingServer: Add missing 'to' and 'from' stream attributes (#324, @Kaffeine)

QXmpp 1.3.1 (Jul 20, 2020)
--------------------------

The most important change of this release is the fix of CVE-2017-5603. QXmpp is
not vulnerable to roster push attacks (CVE-2016-9928).

Fixes:
 - QXmppRosterIq: Set subscriptionType to NotSet correctly (#293, @melvo)
 - Fix `QXMPP_EXPORT` define when linking statically (#299, @leobasilio)
 - QXmppMessageReceiptManager: Ignore all error messages (#300, @lnjX)
 - QXmppCarbonManager: Fix CVE-2017-5603 (missing sender check) (#304, @lnjX)

QXmpp 1.3.0 (Apr 06, 2020)
--------------------------

QXmpp complys with the XMPP Compliance Suites 2020 (XEP-0423) for client
development in the Core, IM and Advanced Mobile suites now. For this prupose it
has been updated to RFC6120 and RFC6121. ABI compatibility was kept with this
release (apart from classes marked as 'NOT FINALIZED').

New features:
 - Port QXmppCallManager to GStreamer (#207, @olesalscheider)
 - Add XEP-0245: The /me Command (#276, @lnjX)
 - Add XEP-0357: Push Notifications: Enable/disable IQ (#271, @jbbgameich,
   @zatroxde)
 - Add XEP-0359: Unique and Stable Stanza IDs (#256, @lnjX)
 - Add XEP-0428: Fallback Indication (#253, @lnjX)
 - Update from RFC3920 to RFC6120:
   * Deprecate PaymentRequired stanza error condition as it was not adopted in
     RFC6120 (#277, @lnjX)
   * Add PolicyViolation stanza error condition added in RFC6120 (#279, @lnjX)
   * Add redirection URI from RFC6120 for Gone and Redirect conditions (#280,
     @lnjX)
   * Add 'by' attribute to QXmppStanza::Error from RFC6120 (#283, @lnjX)
 - Update from RFC3921 to RFC6121:
   * Add pre-approved presence subscriptions (#285, @lnjX):
     - Add 'approved' attribute to QXmppRosterIq
     - Add stream feature for pre-approved presence subscriptions
   * Add stream feature for roster versioning (#286, @lnjX)
 - Use QUuid by default to generate unique stanza IDs (#255, @lnjX)
 - Add roster extension for MIX-PAM (XEP-0405) (#175, @lnjX)
 - Update MAM to v0.6 (including namespace bump to `urn:xmpp:mam:2`) (#254,
   #257, @lnjX)
 - Add not-authorized stream error condition in QXmppOutgoingClient (#191,
   @henry61024)
 - Add missing static service discovery features for supported message
   extensions (#287, @lnjX)
 - Add utility constructor to QXmppDataForm and QXmppDataForm::Field to make
   creation of forms easier (#273, @lnjX)

Misc:
 - Make QXmpp work with projects using `QT_NO_KEYWORDS` (#258, @tomcucinotta)
 - Add hyperlinks to XEP references in the documentation (@lnjX)
 - Move from Travis-CI to GitHub Actions (#265, @jlaine)
 - Replace deprecated `qsrand()` and `qrand()` by QRandomGenerator (#267,
   @melvo)
 - Add tests for QXmppStanza::Error parsing (#279, @lnjX)

Deprecations:
 - `QXmppStanza::Error::Condition::PaymentRequired`: The error condition was
   unused and not adopted in RFC6120

QXmpp 1.2.1 (Apr 01, 2020)
--------------------------

This release contains some bug fixes that have been found in the last two
months. Also, the coverage has slightly improved due to new unit tests for the
bug fixes.

Fixes:
 - QXmppRegistrationManager: Fix failed and succeeded signals are both emitted
   on success (#260, @melvo)
 - QXmppMessageReceiptManager: Fix receipts are sent on error messages
   (#269, @TheBluestBird)
 - QXmppVCardManager: Fix clientVCardReceived() not emitted when IQ is from the
   bare JID of the user (#281, @melvo, @lnjX)
 - QXmppRosterManager: Fix 'ask' attribute is included when renaming item
   (#262, @melvo, @lnjX)
 - QXmppRosterIq: Add missing implementation of the copy constructor (@lnjX)

QXmpp 1.2.0 (Feb 06, 2020)
--------------------------

QXmpp now requires Qt 5.7 or later. Unfortunately ABI compatibility was not
kept this release again. Code coverage has been improved from 68.93% to 69.55%.

New features:
 - Implement XEP-0077: In-band registration:
   - Add registration manager with full unit tests (#248, @lnjX)
   - Add `registered` and `remove` to the IQ (#240, @lnjX)
 - Implement XEP-0231: Bits of Binary (#230, @lnjX)
 - Add `QXmppClient::indexOfExtension<T>()` (#241, @lnjX)
 - Add QXmppStartTlsPacket to replace fixed XML data (#236, @lnjX)
 - Move TLS code to private QXmppTlsManager (#236, @lnjX)
 - Add private QXmppInternalClientExtensions to access private part of the
   client (#243, @lnjX)
 - Add utility methods to QXmppRegisterIq to create common requests (#247, @lnjX)

Fixes:
 - QXmppMucManager: Make it possible to handle stanzas not handled by the
   manager (#226, @kollix)
 - Only send Client State Indication (CSI) states when connected (#232, @lnjX)
 - Fix no documentation is generated for QXmppStanza::Error and
   QXmppStreamFeatures (@lnjX)
 - Fix some doxygen warnings and undocumented Q_PROPERTYs (@lnjX)

Misc:
 - Replace deprecated Q_FOREACH (#210, @lnjX)
 - Replace deprecated Q_ENUMS with Q_ENUM (#227, @lnjX)
 - Replace deprecated signal/slots syntax (#237, @jbbgameich)
 - Switch to Ubuntu Bionic for Travis-CI builds (#210, @lnjX)
 - Use QSharedDataPointers for QXmppRegisterIq, QXmppPubSubIq,
   QXmppDiscoveryIq, QXmppMam{Query,Result}Iq, QXmppStreamFeatures
   (#230, #235, #252, @lnjX)
 - Refactor QXmppPubSubIq and add missing tests (#235, @lnjX)
 - Refactor QXmppPresence and add missing tests (#231, @lnjX)
 - Replace manual xmlns writing by writeDefaultNamespace() (#244, @lnjX)
 - Use QT_VERSION_CHECK to generate QXMPP_VERSION (#238, @lnjX)
 - Add clang-format file (#239, @0xd34df00d)

QXmpp 1.1.0 (Oct 23, 2019)
--------------------------

All new classes and methods in this release are marked in the documentation
with *since QXmpp 1.1*.

New features:
 - Add support for SCRAM-SHA-1 and SCRAM-SHA-256 (#183, @jlaine)
 - Order SASL mechanisms to prefer the most secure (#187, @jlaine)
 - Add XEP-0334: Message Processing Hints (v0.3.0) (#212, @lnjX, @jaragont,
   @sam-truscott)
 - Add XEP-0363: HTTP File Upload (v0.9.0) (#188, @lnjX)
 - Add XEP-0367: Message Attaching (v0.3.0) (#196, @lnjX)
 - Add XEP-0369: Mediated Information eXchange (MIX) (v0.14.2) (partially):
   * Add QXmppMixIq to manage/join channels (#174, @lnjX)
   * Add QXmppMessage and QXmppPresence extensions for MIX (#175, @lnjX)
   * Add channel info and participant PubSub/PEP items (#179, @lnjX)
 - Add XEP-0380: Explicit Message Encryption (v0.3.0) (#199, @lnjX)
 - Add XEP-0382: Spoiler messages (v0.2.0) (#195, @lnjX)

Fixes:
 - Do not accept receipts from other resources of the used account (#192, lnjX)
 - cmake: Set minimum version before creating project() and bump to 3.3 (#205, @jbbgameich)

Deprecations:
 - Deprecate QXmppClient extension getters (#214, @lnjX):
   * `QXmppClient::rosterManager()`:
     Use `QXmppClient::findExtension<QXmppRosterManager>()` instead
   * `QXmppClient::vCardManager()`:
     Use `QXmppClient::findExtension<QXmppVCardManager>()` instead
   * `QXmppClient::versionManager()`:
     Use `QXmppClient::findExtension<QXmppVersionManager>()` instead
 - Refactor data form media element, deprecate `QXmppDataForm::Media` (#222, @lnjX):
   * `QXmppDataForm::Media`:
     Use a list of the new `QXmppDataForm::MediaSource` in combination with a `QSize`
   * `QXmppDataForm::Field::media()` / `QXmppDataForm::Field::setMedia()`:
     Use `QXmppDataForm::Field::mediaSources()` and `QXmppDataForm::Field::mediaSize()`

Misc:
 - Replace deprecated `qSort()` by `std::sort()` (#206, @jbbgameich)
 - Do not use deprecated `QSslSocket::setCaCertificates()` (#206, @jbbgameich)
 - Modernize code by using `nullptr`, `override`, etc. (#204, @jbbgameich)
 - Move attributes into private d-pointer for future ABI compatibility:
   * QXmppRosterIq (#175, @lnjX)
   * QXmppStanza::Error (#203, @lnjX)
 - Use raw literals, range based loops and `auto` (#224, @jbbgameich)

QXmpp 1.0.1 (Oct 14, 2019)
--------------------------

 - Fix potential SEGFAULT on connection error (#216, @0xd34df00d)
 - Fix `SO_VERSION` to 1: ABI has changed since last minor release (#185, @tehnick)
 - Add CMake option for internal tests (`BUILD_INTERNAL_TESTS`) (#184, @jlaine)

QXmpp 1.0.0 (Jan 8, 2019)
-------------------------

New features:
 - Add XEP-0066: Out of Band Data (partially) (#167, @lnjX)
 - Add XEP-0198: Stream Management (#99, @olesalscheider)
 - Add XEP-0237: Roster Versioning (#142, @LightZam)
 - Add XEP-0280: Message Carbons (#88, @fbeutel)
 - Add XEP-0308: Last Message Correction (#170, @lnjX)
 - Add XEP-0313: Message Archive Management (#120, @olesalscheider)
 - Add XEP-0319: Last User Interaction in Presence (#171, @lnjX)
 - Add XEP-0352: Client State Indication (#159, @fbeutel, @lnjX)
 - Auto-connect to next DNS-SRV record server on connection failure
   (#105, @kollix)
 - QXmppVersionManager: Use QSysInfo to determine default OS (#168, @lnjX)
 - QXmppDiscoveryManager: Default to `phone` type on mobile platforms
   (#168, @lnjX)
 - CMake based build system (#131, @olesalscheider)
 - Add BUILD_SHARED option (#160, @LightZam)
 - Use C++11 compiler standard (@jlaine)

Fixes:
 - Do not ignore SSL errors by default (#113), if you need to deal with
   broken SSL configurations, set QXmppConfiguration::ignoreSslErrors to true.
   (@jlaine)
 - Disable tests that require QXMPP_AUTOTEST_EXPORT (fixes #149) (@jlaine)
 - Fix QXmppSslServer::incomingConnection signature (#131, @olesalscheider)
 - Add missed variables initialization in constructors of few classes
   (#122, @tehnick)

Tests:
 - travis: Test builds with clang (@0xd34df00d)
 - travis: Switch to Ubuntu Xenial (#151, @tehnick)
 - tests: Generate coverage repot (@jlaine)
 - Build examples by default

Deprecations:
 - Drop Qt4 support (#131, @olesalscheider)
 - Remove example_4 / GuiClient (#131, @olesalscheider)

QXmpp 0.9.3 (Dec 3, 2015)
-------------------------

  - Add QXmppIceConnection::gatheringState property.
  - Improve QXmppTransferManager::sendFile's handling of QIODevice ownership.
  - Fix QXmppTransferManagerFix convering filename to a QUrl.

QXmpp 0.9.2 (Sep 2, 2015)
-------------------------

  - Fix build error for debug builds.
  - Allow QXmppJingleIq to have multiple contents.

QXmpp 0.9.1 (Aug 30, 2015)
--------------------------

  - Fix build error when VPX support is enabled (issue 71).

QXmpp 0.9.0 (Aug 28, 2015)
--------------------------

  - Fix phone numbers incorrectly read from / written to vCard as "PHONE"
    element instead of "TEL" (issue 65).
  - Make QXmppClient::connectToServer(QXmppConfiguration, QXmppPresence) a
    slot (issue 63).
  - Correctly receive data immediately following a SOCKS5 message (issue 64).
  - Make QXmppStream handle end of incoming stream (issue 70).
  - Add unit tests for QXmppCallManager and QXmppTransferManager.
  - Improve ICE implementation to follow RFC 5245 more closely and hide
    implementation details from public API.

QXmpp 0.8.3 (Mar 13, 2015)
--------------------------

  - Add a QXmppClient::sslErrors signal to report SSL errors.
  - Handle broken servers which send "bad-auth" instead of "not-authorized".
  - Fix a compilation issue with Qt 5.5 due to a missing header include.
  - Do not install test cases.
  - Remove trailing comma after last item in enums.

QXmpp 0.8.2 (Jan 7, 2015)
-------------------------

  - The previous release was missing an update to the VERSION definition,
    resulting in stale pkg-config files. This release fixes this issue.
  - Refactor HTML documentation so that "make docs" works in out-of-source
    builds.
  - Add support for Opus audio codec.
  - Enable error concealment for VPX video codec.

QXmpp 0.8.1 (Dec 19, 2014)
--------------------------

  - Use QString() instead of "" for default methods arguments, to enable
    building project which use QT_NO_CAST_FROM_ASCII.
  - Add support for legacy SSL.
  - Add XEP-0333: Chat Markers attributes to QXmppMessage.
  - Add QXmppClient::socketErrorString to retrieve socket error string.
  - Add equality/inequality operators for QXmppVCardIq.
  - Add "make check" command to run tests.

QXmpp 0.8.0 (Mar 26, 2014)
--------------------------

  - Fix QXmppServer incoming connections with Qt5 (issue 175).
  - Support for QXmppMessage extensions having tag names other than 'x'.
  - Support for retrieving the source QDomElement that has been used to
    initialize a QXmppElement.
  - Add organizations info interface to QXmppVCardIq.
  - Remove deprecated QXmppPresence::Status type.

QXmpp 0.7.6 (Mar 9, 2013)
-------------------------

  - Add QXmppClient::insertExtension to insert an extension at a given index.
  - Disable Facebook / Google / Facebook specific mechanisms if we do not
    have the corresponding credentials.

QXmpp 0.7.5 (Jan 11, 2013)
--------------------------

  - Replace toAscii/fromAscii with toLatin1/fromLatin1 for Qt 5 compatibility.
  - Fix build using clang in pedantic mode.

QXmpp 0.7.4 (Oct 1, 2012)
-------------------------

  - Add XEP-0249: Direct MUC Invitations attributes to QXmppMessage.
  - Add XEP-0045: Multi-User Chat attributes to QXmppPresence.
  - Improve GuiClient, stop using deprecated APIs.
  - Improve QXmppServer:
    * Move statistics to a counter / gauge system.
    * Make it possible to call listenForClients and listenForServers
      multiple times to supported multiple IP address / ports.
  - Improve QXmppTransferManager:
    * Change third argument of QXmppTransferManager::sendFile to a description.
    * Enable file transfer using IPv6.
    * Allow StreamHost::host to contain a host name.

QXmpp 0.7.3 (Sep 7, 2012)
-------------------------

  - Fix QXmppMucRoom::name(), only consider discovery IQs from the room.

QXmpp 0.7.2 (Sep 6, 2012)
-------------------------

  - Handle Error replies in QXmppDiscoveryManager so that library users can know
    about errors.
  - If building with Qt 5, use Qt's QDnsLookup instead of our backport.
  - Improve MUC scriptability:
    * Add QXmppMucRoom::ban() to ban users.
    * Add QXmppMucRoom::name() to get the room's human-readable name.
    * Add QXmppMucRoom::participantFullJid() to lookup an occupant full JID.
  - With Qt >= 4.8, verify peer SSL certificate against domain name as specified by RFC 3920.
  - Add support for X-OAUTH2 authentication for Google Talk.
  - Add links to RFCs in generated HTML documentation.

QXmpp 0.7.1 (Sep 3, 2012)
-------------------------

  - Fix export of QXmppVCardPhone class.

QXmpp 0.7.0 (Sep 3, 2012)
-------------------------

  - New XEPs:
    * XEP-0033: Extended Stanza Addressing

  - Remove deprecated APIs:
    * QXmppRosterManager::rosterChanged()
    * QXmppConfiguration::sASLAuthMechanism()

  - Improve vCard support:
    * Add support for free-form descriptive text.
    * Make it possible to have several addresses.
    * Make it possible to have several e-mail addresses.
    * Make it possible to have several phone numbers.
  - Make it possible to set the client's extended information form (XEP-0128).
  - Make sure QXmppDiscoveryManager only emits results.
  - Fix XEP-0115 verification strings (remove duplicate features, sort form values)
  - Fix issues:
    * Issue 144: QXmppBookmarkConference autojoin parsing
  - Add support for see-other-host server change.
  - Add support for X-MESSENGER-OAUTH2 authentication for Windows Live Messenger.
  - Make it possible to disable non-SASL authentication.
  - Add QXmppClient::isAuthenticated() to query whether authentication has been
    performed.

QXmpp 0.6.3 (Jul 24, 2012)
--------------------------

  - Fix regression in X-FACEBOOK-PLATFORM authentication.

QXmpp 0.6.2 (Jul 22, 2012)
--------------------------

  - New XEPs
    * XEP-0071: XHTML-IM

  - Improve SASL code test coverage.
  - Improve QXmppMessage test coverage.
  - Add a "reason" argument to QXmppRosterManager's subscription methods.
  - Refactor QXmppPresence:
    * add availableStatusType(), priority(), statusText()
    * deprecate QXmppPresence::Status
  - Remove deprecated QXmppRosterManager::removeRosterEntry().

QXmpp 0.6.1 (Jul 20, 2012)
--------------------------

  - New XEPs
    * XEP-0221: Data Forms Media Element

  - Fix data form title/instructions XML serialization.
  - Remove confusing QXmppPresence::Status::Offline status type.
  - Deprecate QXmppConfiguration::setSASLAuthMechanism(), replaced by
    the string-based QXmppConfiguration::setSaslAuthMechanism().

  - Fix issues:
    * Issue 111: QXmppPresence::Status::getTypeStr() gives warning if type is invisible
    * Issue 126: Modularize SASL mechanisms

QXmpp 0.5.0 (Jul 18, 2012)
--------------------------

  - New XEPs
    * XEP-0059: Result Set Management

  - Build a shared library by default.
  - Advertise support for XEP-0249: Direct MUC Invitations
  - Make QXmppTransferManager fully asynchronous.
  - Remove QXmppPacket class.
  - Move utility methods to a QXmppUtils class.
  - Remove QXmppReconnectionManager, QXmppClient handles reconnections.
  - Improve QXmppArchiveManager to allow paginated navigation (Olivier Goffart).
  - Only emit QXmppVersionManager::versionReceived() for results.
  - Remove deprecated QXmppClient::discoveryIqReceived() signal.

  - Fix issues:
    * Issue 64: Compile qxmpp as shared library by default
    * Issue 79: Export classes for Visual C++ Compiler
    * Issue 140: Proper XEP-0115 ver string generation with dataforms
    * Issue 142: qxmpp does not build in Qt5

QXmpp 0.4.0 (Apr 12, 2012)
--------------------------

  - New XEPs
    * XEP-0048: Bookmarks
    * XEP-0184: Message Delivery Receipts
    * XEP-0224: Attention

  - Remove deprecated  "get*" getter accessors from:
    QXmppClient
    QXmppConfiguration
    QXmppMessage
    QXmppPresence
    QXmppIq
    QXmppStanza
	QXmppVCardIq
	QXmppRosterIq

  - Remove deprecated headers:
    * QXmppRoster.h
    * QXmppVCard.h

  - Add TURN support for VoIP calls to use a relay in double-NAT network topologies.
  - Overhaul Multi-User Chat support to make it easier and more fully featured.
  - Improve QXmppServer packet routing performance.
  - Add support for X-FACEBOOK-PLATFORM SASL method.
  - Improve XEP-0136 support to enable archive deletion.
  - Set default keep-alive timeout to 20 seconds, enables detection of broken connections.
  - Make install path configurable using the PREFIX variable instead of Qt's installation path.
  - Make it possible to build a shared library by invoking "qmake QXMPP_LIBRARY_TYPE=lib".

  - Fix issues:
    * Issue 95: Patch for several utility methods in RosterManager
    * Issue 103: Does not compile for Symbian^3 with NokiaQtSDK 1.1 Beta
    * Issue 105: Initial presence is set before the roster request
    * Issue 106: QXmppClient can't override Qt's set of trusted SSL CAs
    * Issue 109: Patch for XEP-0224 (Attention)
    * Issue 113: qxmpp.pc sets incorrect include path
    * Issue 116: sessionStarted not set for non-SASL connections
    * Issue 119: ICE negotiation time out after successful ICE check
    * Issue 120: QXmppIceComponent doesn't accept interfaces with 255.255.255.255 netmask as a local candidate
    * Issue 132: [FreeBSD]: build error
    * Issue 135: qxmpp won't reconnect when disconnected

QXmpp 0.3.0 (Mar 05, 2011)
------------------------
  - New XEPs
    * XEP-0153: vCard-Based Avatars
    * XEP-0202: Entity Time

  - New Classes
    * QXmppClientExtension: base class for QXmppClient extensions (managers)
    * QXmppServer: base class for building XMPP servers
    * QXmppServerExtension: base class for QXmppServer extensions
    * QXmppDiscoveryManager: manager class for XEP-0030: Service Discovery
    * QXmppVersionManager: manager class for XEP-0092: Software Version
    * QXmppIceConnection: class representing an Interactive Connectivity
      Establishment (ICE) over UDP "connection"
    * QXmppRtpChannel: class representing an RTP audio channel for VoIP calls
  
  - Refactor QXmppVCardManager to use QXmppClientExtension
    
  - New Examples
    * example_9_vCard: vCard handling example
    * GuiClient: Graphical chat client, test bench for QXmpp functionalities

  - Deprecation
    * QXmppVCard class name changed to QXmppVCardIq
    * Signal QXmppClient::discoveryIqReceived in favour of 
      QXmppDiscoveryManager::infoReceived and QXmppDiscoveryManager::itemsReceived
  
  - Removal
    Extensions QXmppArchiveManager, QXmppMucManager, QXmppCallManager, QXmppTransferManager
    will not load by default. Therefore following functions to provide the reference 
    have been removed.
    QXmppClient::transferManager()
    QXmppClient::archiveManager()
    QXmppClient::callManager()
    QXmppClient::mucManager()
    Note: Once should use QXmppClient::addExtension() and QXmppClient::findExtension()
          to load or enable these extensions.
  
  - Add support for DNS SRV lookups, meaning you can connect to nearly all
    servers using only a JID and a password.
  - Improve support for SASL authentication, with a verification of the second
    challenge message sent by the server.
  - Add support for the birthday and URL attributes in vCards.
  - Improve STUN support for VoIP calls by detecting server-reflexive address.
  - Add QXMPP_VERSION and QXmppVersion() for compile and run time version checks. 
  - Improve code documentation coverage and quality.
  - Remove dependency on QtGui, making it easier to write console applications.
  - Fix MSVC 2005 and 2008 build issues.
  - Fix Symbian build issues, add DNS SRV support for Symbian devices.
  
QXmpp 0.2.0 (Aug 22, 2010)
--------------------------
  - New XEPs
    * XEP-0030: Service Discovery
    * XEP-0045: Multi-User Chat 
    * XEP-0047: In-Band Bytestreams
    * XEP-0054: vcard-temp
    * XEP-0065: SOCKS5 Bytestreams
    * XEP-0078: Non-SASL Authentication
    * XEP-0082: XMPP Date and Time Profiles
    * XEP-0085: Chat State Notifications
    * XEP-0091: Legacy Delayed Delivery
    * XEP-0092: Software Version
    * XEP-0095: Stream Initiation
    * XEP-0096: SI File Transfer
    * XEP-0115: Entity Capabilities
    * XEP-0128: Service Discovery Extensions
    * XEP-0166: Jingle
    * XEP-0167: Jingle RTP Sessions
    * XEP-0199: XMPP Ping
    * XEP-0203: Delayed Delivery 
    * XEP-0009: Jabber-RPC
    * XEP-0004: Data Forms
    
  - New XEPs (Initial Support) 
    * XEP-0136: Message Archiving
    * XEP-0176: Jingle ICE-UDP Transport Method [Experimental]

  - New authentication schemes
      * DIGEST-MD5
      * SASL
      * NonSASL
      * Anonymous

  - Add doxygen documentation
  - Add targets in *.pro file for packaging, installing and generating documentation
  - Use QXmlStreamWriter while creating stanzas to be sent to the server 
  - Clean up getter accessors from "getFoo" to "foo"
  - Add proper file transfer management
  - Add support for keep-alive pings
  - Report authentication errors
  - Automatic reconnection mechanism
  - Test suite for stanza parsing/serialisation
  - Refactor the logging code
  - Add proxy support
  - Fixed compile time warning messages
  - New examples
  - Support for attaching an extension element to messages and presences (QXmppElement)
  - Move parsing to the stanzas itself QXmppStanza::parse()
  - QXMPP_NO_GUI define to remove dependency on QtGui
  - Change QXmppRoster to QXmppRosterManager to have a consistent API
  
QXmpp 0.1 (Jun 14, 2009)
------------------------
  - First public release<|MERGE_RESOLUTION|>--- conflicted
+++ resolved
@@ -4,19 +4,17 @@
 SPDX-License-Identifier: CC0-1.0
 -->
 
-<<<<<<< HEAD
 QXmpp 1.6.0 (UNRELEASED)
 ------------------------
 
 *under development*
-=======
+
 QXmpp 1.5.5 (Apr 30, 2023)
 --------------------------
 
 Fixes:
  - Fix dependencies in generated pkg-config files (@krop)
  - Fix compilation with android/clang (@lnjX)
->>>>>>> 5a5bebe8
 
 QXmpp 1.5.4 (Apr 07, 2023)
 --------------------------
